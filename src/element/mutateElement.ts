import { ExcalidrawElement } from "./types";
import { invalidateShapeForElement } from "../renderer/renderElement";
import Scene from "../scene/Scene";
import { getSizeFromPoints } from "../points";
import { randomInteger } from "../random";
import { Point } from "../types";
import { getUpdatedTimestamp } from "../utils";
<<<<<<< HEAD
import { maybeGetSubtypeProps } from "./newElement";
import { getSubtypeMethods } from "../subtypes";
=======
import { Mutable } from "../utility-types";
>>>>>>> 023313e9

type ElementUpdate<TElement extends ExcalidrawElement> = Omit<
  Partial<TElement>,
  "id" | "version" | "versionNonce"
>;

const cleanUpdates = <TElement extends Mutable<ExcalidrawElement>>(
  element: TElement,
  updates: ElementUpdate<TElement>,
): ElementUpdate<TElement> => {
  const subtype = maybeGetSubtypeProps(element, element.type).subtype;
  const map = getSubtypeMethods(subtype);
  return map?.clean ? (map.clean(updates) as typeof updates) : updates;
};

// This function tracks updates of text elements for the purposes for collaboration.
// The version is used to compare updates when more than one user is working in
// the same drawing. Note: this will trigger the component to update. Make sure you
// are calling it either from a React event handler or within unstable_batchedUpdates().
export const mutateElement = <TElement extends Mutable<ExcalidrawElement>>(
  element: TElement,
  updates: ElementUpdate<TElement>,
  informMutation = true,
): TElement => {
  let didChange = false;
  let increment = false;
  const oldUpdates = cleanUpdates(element, updates);

  // casting to any because can't use `in` operator
  // (see https://github.com/microsoft/TypeScript/issues/21732)
  const { points, fileId } = updates as any;

  if (typeof points !== "undefined") {
    updates = { ...getSizeFromPoints(points), ...updates };
  }

  for (const key in updates) {
    const value = (updates as any)[key];
    if (typeof value !== "undefined") {
      if (
        (element as any)[key] === value &&
        // if object, always update because its attrs could have changed
        // (except for specific keys we handle below)
        (typeof value !== "object" ||
          value === null ||
          key === "groupIds" ||
          key === "scale")
      ) {
        continue;
      }

      if (key === "scale") {
        const prevScale = (element as any)[key];
        const nextScale = value;
        if (prevScale[0] === nextScale[0] && prevScale[1] === nextScale[1]) {
          continue;
        }
      } else if (key === "points") {
        const prevPoints = (element as any)[key];
        const nextPoints = value;
        if (prevPoints.length === nextPoints.length) {
          let didChangePoints = false;
          let index = prevPoints.length;
          while (--index) {
            const prevPoint: Point = prevPoints[index];
            const nextPoint: Point = nextPoints[index];
            if (
              prevPoint[0] !== nextPoint[0] ||
              prevPoint[1] !== nextPoint[1]
            ) {
              didChangePoints = true;
              break;
            }
          }
          if (!didChangePoints) {
            key in oldUpdates && (increment = true);
            continue;
          }
        }
      }

      (element as any)[key] = value;
      didChange = true;
      key in oldUpdates && (increment = true);
    }
  }
  if (!didChange) {
    return element;
  }

  if (
    typeof updates.height !== "undefined" ||
    typeof updates.width !== "undefined" ||
    typeof fileId != "undefined" ||
    typeof points !== "undefined"
  ) {
    invalidateShapeForElement(element);
  }

  if (increment) {
    element.version++;
    element.versionNonce = randomInteger();
    element.updated = getUpdatedTimestamp();
  }

  if (informMutation) {
    Scene.getScene(element)?.informMutation();
  }

  return element;
};

export const newElementWith = <TElement extends ExcalidrawElement>(
  element: TElement,
  updates: ElementUpdate<TElement>,
): TElement => {
  let didChange = false;
  let increment = false;
  const oldUpdates = cleanUpdates(element, updates);
  for (const key in updates) {
    const value = (updates as any)[key];
    if (typeof value !== "undefined") {
      if (
        (element as any)[key] === value &&
        // if object, always update because its attrs could have changed
        (typeof value !== "object" || value === null)
      ) {
        continue;
      }
      didChange = true;
      key in oldUpdates && (increment = true);
    }
  }

  if (!didChange) {
    return element;
  }

  if (!increment) {
    return { ...element, ...updates };
  }
  return {
    ...element,
    ...updates,
    updated: getUpdatedTimestamp(),
    version: element.version + 1,
    versionNonce: randomInteger(),
  };
};

/**
 * Mutates element, bumping `version`, `versionNonce`, and `updated`.
 *
 * NOTE: does not trigger re-render.
 */
export const bumpVersion = (
  element: Mutable<ExcalidrawElement>,
  version?: ExcalidrawElement["version"],
) => {
  element.version = (version ?? element.version) + 1;
  element.versionNonce = randomInteger();
  element.updated = getUpdatedTimestamp();
  return element;
};<|MERGE_RESOLUTION|>--- conflicted
+++ resolved
@@ -5,12 +5,9 @@
 import { randomInteger } from "../random";
 import { Point } from "../types";
 import { getUpdatedTimestamp } from "../utils";
-<<<<<<< HEAD
+import { Mutable } from "../utility-types";
 import { maybeGetSubtypeProps } from "./newElement";
 import { getSubtypeMethods } from "../subtypes";
-=======
-import { Mutable } from "../utility-types";
->>>>>>> 023313e9
 
 type ElementUpdate<TElement extends ExcalidrawElement> = Omit<
   Partial<TElement>,
