import React from "react";
import ReactDOM from "react-dom";
import { vi } from "vitest";
import { Keyboard, Pointer, UI } from "./helpers/ui";
import type { ExcalidrawImageElement, ImageCrop } from "../element/types";
import { act, GlobalTestState, render } from "./test-utils";
import { Excalidraw, exportToCanvas, exportToSvg } from "..";
import { API } from "./helpers/api";
import type { NormalizedZoomValue } from "../types";
import { KEYS } from "../keys";
import { duplicateElement } from "../element";
import { cloneJSON } from "../utils";
import { actionFlipHorizontal, actionFlipVertical } from "../actions";

const { h } = window;
const mouse = new Pointer("mouse");

beforeEach(async () => {
  // Unmount ReactDOM from root
  ReactDOM.unmountComponentAtNode(document.getElementById("root")!);

  mouse.reset();
  localStorage.clear();
  sessionStorage.clear();
  vi.clearAllMocks();

  Object.assign(document, {
    elementFromPoint: () => GlobalTestState.canvas,
  });
  await render(<Excalidraw autoFocus={true} handleKeyboardGlobally={true} />);
  API.setAppState({
    zoom: {
      value: 1 as NormalizedZoomValue,
    },
  });

  const image = API.createElement({ type: "image", width: 200, height: 100 });
  API.setElements([image]);
  API.setAppState({
    selectedElementIds: {
      [image.id]: true,
    },
  });
});

const generateRandomNaturalWidthAndHeight = (image: ExcalidrawImageElement) => {
  const initialWidth = image.width;
  const initialHeight = image.height;

  const scale = 1 + Math.random() * 5;

  return {
    naturalWidth: initialWidth * scale,
    naturalHeight: initialHeight * scale,
  };
};

const compareCrops = (cropA: ImageCrop, cropB: ImageCrop) => {
  (Object.keys(cropA) as [keyof ImageCrop]).forEach((key) => {
    const propA = cropA[key];
    const propB = cropB[key];

    expect(propA as number).toBeCloseTo(propB as number);
  });
};

describe("Enter and leave the crop editor", () => {
  it("enter the editor by double clicking", () => {
    const image = h.elements[0];
    expect(h.state.croppingElementId).toBe(null);
    mouse.doubleClickOn(image);
    expect(h.state.croppingElementId).not.toBe(null);
    expect(h.state.croppingElementId).toBe(image.id);
  });

  it("enter the editor by pressing enter", () => {
    const image = h.elements[0];
    expect(h.state.croppingElementId).toBe(null);
    Keyboard.keyDown(KEYS.ENTER);
    expect(h.state.croppingElementId).not.toBe(null);
    expect(h.state.croppingElementId).toBe(image.id);
  });

  it("leave the editor by clicking outside", () => {
    const image = h.elements[0];
    Keyboard.keyDown(KEYS.ENTER);
    expect(h.state.croppingElementId).not.toBe(null);

    mouse.click(image.x - 20, image.y - 20);
    expect(h.state.croppingElementId).toBe(null);
  });

  it("leave the editor by pressing escape", () => {
    const image = h.elements[0];
    mouse.doubleClickOn(image);
    expect(h.state.croppingElementId).not.toBe(null);

    Keyboard.keyDown(KEYS.ESCAPE);
    expect(h.state.croppingElementId).toBe(null);
  });
});

describe("Crop an image", () => {
  it("Cropping changes the dimension", async () => {
    const image = h.elements[0] as ExcalidrawImageElement;

    const initialWidth = image.width;
    const initialHeight = image.height;

    const { naturalWidth, naturalHeight } =
      generateRandomNaturalWidthAndHeight(image);

    UI.crop(image, "w", naturalWidth, naturalHeight, [initialWidth / 2, 0]);

    expect(image.width).toBeLessThan(initialWidth);
    UI.crop(image, "n", naturalWidth, naturalHeight, [0, initialHeight / 2]);
    expect(image.height).toBeLessThan(initialHeight);
  });

  it("Cropping has minimal sizes", async () => {
    const image = h.elements[0] as ExcalidrawImageElement;
    const initialWidth = image.width;
    const initialHeight = image.height;

    const { naturalWidth, naturalHeight } =
      generateRandomNaturalWidthAndHeight(image);

    UI.crop(image, "w", naturalWidth, naturalHeight, [initialWidth, 0]);
    expect(image.width).toBeLessThan(initialWidth);
    expect(image.width).toBeGreaterThan(0);
    UI.crop(image, "w", naturalWidth, naturalHeight, [-initialWidth, 0]);
    UI.crop(image, "n", naturalWidth, naturalHeight, [0, initialHeight]);
    expect(image.height).toBeLessThan(initialHeight);
    expect(image.height).toBeGreaterThan(0);
  });

  it("Preserve aspect ratio", async () => {
    let image = h.elements[0] as ExcalidrawImageElement;
    const initialWidth = image.width;
    const initialHeight = image.height;

    const { naturalWidth, naturalHeight } =
      generateRandomNaturalWidthAndHeight(image);

    UI.crop(image, "w", naturalWidth, naturalHeight, [initialWidth / 3, 0]);

    let resizedWidth = image.width;
    let resizedHeight = image.height;

    // max height, cropping should not change anything
    UI.crop(
      image,
      "w",
      naturalWidth,
      naturalHeight,
      [-initialWidth / 3, 0],
      true,
    );
    expect(image.width).toBeCloseTo(resizedWidth, 10);
    expect(image.height).toBeCloseTo(resizedHeight, 10);

    // re-crop to initial state
    UI.crop(image, "w", naturalWidth, naturalHeight, [-initialWidth / 3, 0]);
    // change crop height and width
    UI.crop(image, "s", naturalWidth, naturalHeight, [0, -initialHeight / 2]);
    UI.crop(image, "e", naturalWidth, naturalHeight, [-initialWidth / 3, 0]);

    resizedWidth = image.width;
    resizedHeight = image.height;

    // test corner handle aspect ratio preserving
    UI.crop(image, "se", naturalWidth, naturalHeight, [initialWidth, 0], true);
    expect(image.width / image.height).toBe(resizedWidth / resizedHeight);
    expect(image.width).toBeLessThanOrEqual(initialWidth);
    expect(image.height).toBeLessThanOrEqual(initialHeight);

    // reset
    image = API.createElement({ type: "image", width: 200, height: 100 });
    API.setElements([image]);
    API.setAppState({
      selectedElementIds: {
        [image.id]: true,
      },
    });

    // 50 x 50 square
    UI.crop(image, "nw", naturalWidth, naturalHeight, [150, 50]);
    UI.crop(image, "n", naturalWidth, naturalHeight, [0, -100], true);
    expect(image.width).toBeCloseTo(image.height);
    // image is at the corner, not space to its right to expand, should not be able to resize
    expect(image.height).toBeCloseTo(50);

    UI.crop(image, "nw", naturalWidth, naturalHeight, [-150, -100], true);
    expect(image.width).toBeCloseTo(image.height);
    // max height should be reached
<<<<<<< HEAD
    expect(image.height).toBeCloseTo(initialHeight, 10);
    expect(image.width).toBeCloseTo(initialHeight);
=======
    expect(image.height).toBeCloseTo(initialHeight);
    expect(image.width).toBe(initialHeight);
>>>>>>> d99e4a23
  });
});

describe("Cropping and other features", async () => {
  it("Cropping works independently of duplication", async () => {
    const image = h.elements[0] as ExcalidrawImageElement;
    const initialWidth = image.width;
    const initialHeight = image.height;

    const { naturalWidth, naturalHeight } =
      generateRandomNaturalWidthAndHeight(image);

    UI.crop(image, "nw", naturalWidth, naturalHeight, [
      initialWidth / 2,
      initialHeight / 2,
    ]);
    Keyboard.keyDown(KEYS.ESCAPE);
    const duplicatedImage = duplicateElement(null, new Map(), image, {});
    act(() => {
      h.app.scene.insertElement(duplicatedImage);
    });

    expect(duplicatedImage.width).toBe(image.width);
    expect(duplicatedImage.height).toBe(image.height);

    UI.crop(duplicatedImage, "nw", naturalWidth, naturalHeight, [
      -initialWidth / 2,
      -initialHeight / 2,
    ]);
    expect(duplicatedImage.width).toBe(initialWidth);
    expect(duplicatedImage.height).toBe(initialHeight);
    const resizedWidth = image.width;
    const resizedHeight = image.height;

    expect(image.width).not.toBe(duplicatedImage.width);
    expect(image.height).not.toBe(duplicatedImage.height);
    UI.crop(duplicatedImage, "se", naturalWidth, naturalHeight, [
      -initialWidth / 1.5,
      -initialHeight / 1.5,
    ]);
    expect(duplicatedImage.width).not.toBe(initialWidth);
    expect(image.width).toBe(resizedWidth);
    expect(duplicatedImage.height).not.toBe(initialHeight);
    expect(image.height).toBe(resizedHeight);
  });

  it("Resizing should not affect crop", async () => {
    const image = h.elements[0] as ExcalidrawImageElement;
    const initialWidth = image.width;
    const initialHeight = image.height;

    const { naturalWidth, naturalHeight } =
      generateRandomNaturalWidthAndHeight(image);

    UI.crop(image, "nw", naturalWidth, naturalHeight, [
      initialWidth / 2,
      initialHeight / 2,
    ]);
    const cropBeforeResizing = image.crop;
    const cropBeforeResizingCloned = cloneJSON(image.crop) as ImageCrop;
    expect(cropBeforeResizing).not.toBe(null);

    UI.crop(image, "e", naturalWidth, naturalHeight, [200, 0]);
    expect(cropBeforeResizing).toBe(image.crop);
    compareCrops(cropBeforeResizingCloned, image.crop!);

    UI.resize(image, "s", [0, -100]);
    expect(cropBeforeResizing).toBe(image.crop);
    compareCrops(cropBeforeResizingCloned, image.crop!);

    UI.resize(image, "ne", [-50, -50]);
    expect(cropBeforeResizing).toBe(image.crop);
    compareCrops(cropBeforeResizingCloned, image.crop!);
  });

  it("Flipping does not change crop", async () => {
    const image = h.elements[0] as ExcalidrawImageElement;
    const initialWidth = image.width;
    const initialHeight = image.height;

    const { naturalWidth, naturalHeight } =
      generateRandomNaturalWidthAndHeight(image);

    mouse.doubleClickOn(image);
    expect(h.state.croppingElementId).not.toBe(null);
    UI.crop(image, "nw", naturalWidth, naturalHeight, [
      initialWidth / 2,
      initialHeight / 2,
    ]);
    Keyboard.keyDown(KEYS.ESCAPE);
    const cropBeforeResizing = image.crop;
    const cropBeforeResizingCloned = cloneJSON(image.crop) as ImageCrop;

    API.executeAction(actionFlipHorizontal);
    expect(image.crop).toBe(cropBeforeResizing);
    compareCrops(cropBeforeResizingCloned, image.crop!);

    API.executeAction(actionFlipVertical);
    expect(image.crop).toBe(cropBeforeResizing);
    compareCrops(cropBeforeResizingCloned, image.crop!);
  });

  it("Exports should preserve crops", async () => {
    const image = h.elements[0] as ExcalidrawImageElement;
    const initialWidth = image.width;
    const initialHeight = image.height;

    const { naturalWidth, naturalHeight } =
      generateRandomNaturalWidthAndHeight(image);

    mouse.doubleClickOn(image);
    expect(h.state.croppingElementId).not.toBe(null);
    UI.crop(image, "nw", naturalWidth, naturalHeight, [
      initialWidth / 2,
      initialHeight / 4,
    ]);
    Keyboard.keyDown(KEYS.ESCAPE);
    const widthToHeightRatio = image.width / image.height;

    const canvas = await exportToCanvas({
      elements: [image],
      appState: h.state,
      files: h.app.files,
      exportPadding: 0,
    });
    const exportedCanvasRatio = canvas.width / canvas.height;

    expect(widthToHeightRatio).toBeCloseTo(exportedCanvasRatio);

    const svg = await exportToSvg({
      elements: [image],
      appState: h.state,
      files: h.app.files,
      exportPadding: 0,
    });
    const svgWidth = svg.getAttribute("width");
    const svgHeight = svg.getAttribute("height");

    expect(svgWidth).toBeDefined();
    expect(svgHeight).toBeDefined();

    const exportedSvgRatio = Number(svgWidth) / Number(svgHeight);
    expect(widthToHeightRatio).toBeCloseTo(exportedSvgRatio);
  });
});<|MERGE_RESOLUTION|>--- conflicted
+++ resolved
@@ -193,13 +193,8 @@
     UI.crop(image, "nw", naturalWidth, naturalHeight, [-150, -100], true);
     expect(image.width).toBeCloseTo(image.height);
     // max height should be reached
-<<<<<<< HEAD
-    expect(image.height).toBeCloseTo(initialHeight, 10);
-    expect(image.width).toBeCloseTo(initialHeight);
-=======
     expect(image.height).toBeCloseTo(initialHeight);
     expect(image.width).toBe(initialHeight);
->>>>>>> d99e4a23
   });
 });
 
