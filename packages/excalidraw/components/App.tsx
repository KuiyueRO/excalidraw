import React, { useContext } from "react";
import { flushSync } from "react-dom";

import type { RoughCanvas } from "roughjs/bin/canvas";
import rough from "roughjs/bin/rough";
import clsx from "clsx";
import { nanoid } from "nanoid";
import {
  actionAddToLibrary,
  actionBringForward,
  actionBringToFront,
  actionCopy,
  actionCopyAsPng,
  actionCopyAsSvg,
  copyText,
  actionCopyStyles,
  actionCut,
  actionDeleteSelected,
  actionDuplicateSelection,
  actionFinalize,
  actionFlipHorizontal,
  actionFlipVertical,
  actionGroup,
  actionPasteStyles,
  actionSelectAll,
  actionSendBackward,
  actionSendToBack,
  actionToggleGridMode,
  actionToggleStats,
  actionToggleZenMode,
  actionUnbindText,
  actionBindText,
  actionUngroup,
  actionLink,
  actionToggleElementLock,
  actionToggleLinearEditor,
  actionToggleObjectsSnapMode,
  actionToggleCropEditor,
} from "../actions";
import { createRedoAction, createUndoAction } from "../actions/actionHistory";
import { ActionManager } from "../actions/manager";
import { actions } from "../actions/register";
import type { Action, ActionResult } from "../actions/types";
import { trackEvent } from "../analytics";
import {
  getDefaultAppState,
  isEraserActive,
  isHandToolActive,
} from "../appState";
import type { PastedMixedContent } from "../clipboard";
import { copyTextToSystemClipboard, parseClipboard } from "../clipboard";
import { ARROW_TYPE, type EXPORT_IMAGE_TYPES } from "../constants";
import {
  APP_NAME,
  CURSOR_TYPE,
  DEFAULT_MAX_IMAGE_WIDTH_OR_HEIGHT,
  DEFAULT_VERTICAL_ALIGN,
  DRAGGING_THRESHOLD,
  ELEMENT_SHIFT_TRANSLATE_AMOUNT,
  ELEMENT_TRANSLATE_AMOUNT,
  ENV,
  EVENT,
  FRAME_STYLE,
  IMAGE_MIME_TYPES,
  IMAGE_RENDER_TIMEOUT,
  isBrave,
  LINE_CONFIRM_THRESHOLD,
  MAX_ALLOWED_FILE_BYTES,
  MIME_TYPES,
  MQ_MAX_HEIGHT_LANDSCAPE,
  MQ_MAX_WIDTH_LANDSCAPE,
  MQ_MAX_WIDTH_PORTRAIT,
  MQ_RIGHT_SIDEBAR_MIN_WIDTH,
  POINTER_BUTTON,
  ROUNDNESS,
  SCROLL_TIMEOUT,
  TAP_TWICE_TIMEOUT,
  TEXT_TO_CENTER_SNAP_THRESHOLD,
  THEME,
  THEME_FILTER,
  TOUCH_CTX_MENU_TIMEOUT,
  VERTICAL_ALIGN,
  YOUTUBE_STATES,
  ZOOM_STEP,
  POINTER_EVENTS,
  TOOL_TYPE,
  isIOS,
  supportsResizeObserver,
  DEFAULT_COLLISION_THRESHOLD,
  DEFAULT_TEXT_ALIGN,
} from "../constants";
import type { ExportedElements } from "../data";
import { exportCanvas, loadFromBlob } from "../data";
import Library, { distributeLibraryItemsOnSquareGrid } from "../data/library";
import { restore, restoreElements } from "../data/restore";
import {
  dragNewElement,
  dragSelectedElements,
  duplicateElement,
  getCommonBounds,
  getCursorForResizingElement,
  getDragOffsetXY,
  getElementWithTransformHandleType,
  getNormalizedDimensions,
  getResizeArrowDirection,
  getResizeOffsetXY,
  getLockedLinearCursorAlignSize,
  getTransformHandleTypeFromCoords,
  isInvisiblySmallElement,
  isNonDeletedElement,
  isTextElement,
  newElement,
  newLinearElement,
  newTextElement,
  newImageElement,
  transformElements,
  refreshTextDimensions,
  redrawTextBoundingBox,
  getElementAbsoluteCoords,
} from "../element";
import {
  bindOrUnbindLinearElement,
  bindOrUnbindLinearElements,
  fixBindingsAfterDeletion,
  fixBindingsAfterDuplication,
  getHoveredElementForBinding,
  isBindingEnabled,
  isLinearElementSimpleAndAlreadyBound,
  maybeBindLinearElement,
  shouldEnableBindingForPointerEvent,
  updateBoundElements,
  getSuggestedBindingsForArrows,
} from "../element/binding";
import { LinearElementEditor } from "../element/linearElementEditor";
import { mutateElement, newElementWith } from "../element/mutateElement";
import {
  deepCopyElement,
  duplicateElements,
  newFrameElement,
  newFreeDrawElement,
  newEmbeddableElement,
  newMagicFrameElement,
  newIframeElement,
  newArrowElement,
} from "../element/newElement";
import {
  hasBoundTextElement,
  isArrowElement,
  isBindingElement,
  isBindingElementType,
  isBoundToContainer,
  isFrameLikeElement,
  isImageElement,
  isEmbeddableElement,
  isInitializedImageElement,
  isLinearElement,
  isLinearElementType,
  isUsingAdaptiveRadius,
  isIframeElement,
  isIframeLikeElement,
  isMagicFrameElement,
  isTextBindableContainer,
  isElbowArrow,
  isFlowchartNodeElement,
} from "../element/typeChecks";
import type {
  ExcalidrawBindableElement,
  ExcalidrawElement,
  ExcalidrawFreeDrawElement,
  ExcalidrawGenericElement,
  ExcalidrawLinearElement,
  ExcalidrawTextElement,
  NonDeleted,
  InitializedExcalidrawImageElement,
  ExcalidrawImageElement,
  FileId,
  NonDeletedExcalidrawElement,
  ExcalidrawTextContainer,
  ExcalidrawFrameLikeElement,
  ExcalidrawMagicFrameElement,
  ExcalidrawIframeLikeElement,
  IframeData,
  ExcalidrawIframeElement,
  ExcalidrawEmbeddableElement,
  Ordered,
  MagicGenerationData,
  ExcalidrawNonSelectionElement,
  ExcalidrawArrowElement,
  NonDeletedSceneElementsMap,
} from "../element/types";
import { getCenter, getDistance } from "../gesture";
import {
  editGroupForSelectedElement,
  getElementsInGroup,
  getSelectedGroupIdForElement,
  getSelectedGroupIds,
  isElementInGroup,
  isSelectedViaGroup,
  selectGroupsForSelectedElements,
} from "../groups";
import { History } from "../history";
import { defaultLang, getLanguage, languages, setLanguage, t } from "../i18n";
import {
  CODES,
  shouldResizeFromCenter,
  shouldMaintainAspectRatio,
  shouldRotateWithDiscreteAngle,
  isArrowKey,
  KEYS,
} from "../keys";
import {
  isElementCompletelyInViewport,
  isElementInViewport,
} from "../element/sizeHelpers";
import {
  calculateScrollCenter,
  getElementsWithinSelection,
  getNormalizedZoom,
  getSelectedElements,
  hasBackground,
  isSomeElementSelected,
} from "../scene";
import Scene from "../scene/Scene";
import type {
  RenderInteractiveSceneCallback,
  ScrollBars,
} from "../scene/types";
import { getStateForZoom } from "../scene/zoom";
import {
  findShapeByKey,
  getBoundTextShape,
  getCornerRadius,
  getElementShape,
  isPathALoop,
} from "../shapes";
import { getSelectionBoxShape } from "../../utils/geometry/shape";
import { isPointInShape } from "../../utils/collision";
import type {
  AppClassProperties,
  AppProps,
  AppState,
  BinaryFileData,
  DataURL,
  ExcalidrawImperativeAPI,
  BinaryFiles,
  Gesture,
  GestureEvent,
  LibraryItems,
  PointerDownState,
  SceneData,
  Device,
  FrameNameBoundsCache,
  SidebarName,
  SidebarTabName,
  KeyboardModifiersObject,
  CollaboratorPointer,
  ToolType,
  OnUserFollowedPayload,
  UnsubscribeCallback,
  EmbedsValidationStatus,
  ElementsPendingErasure,
  GenerateDiagramToCode,
  NullableGridSize,
  Offsets,
} from "../types";
import {
  debounce,
  distance,
  getFontString,
  getNearestScrollableContainer,
  isInputLike,
  isToolIcon,
  isWritableElement,
  sceneCoordsToViewportCoords,
  tupleToCoors,
  viewportCoordsToSceneCoords,
  wrapEvent,
  updateObject,
  updateActiveTool,
  getShortcutKey,
  isTransparent,
  easeToValuesRAF,
  muteFSAbortError,
  isTestEnv,
  easeOut,
  updateStable,
  addEventListener,
  normalizeEOL,
  getDateTime,
  isShallowEqual,
  arrayToMap,
  toBrandedType,
} from "../utils";
import {
  createSrcDoc,
  embeddableURLValidator,
  maybeParseEmbedSrc,
  getEmbedLink,
} from "../element/embeddable";
import type { ContextMenuItems } from "./ContextMenu";
import { ContextMenu, CONTEXT_MENU_SEPARATOR } from "./ContextMenu";
import LayerUI from "./LayerUI";
import { Toast } from "./Toast";
import { actionToggleViewMode } from "../actions/actionToggleViewMode";
import {
  dataURLToFile,
  generateIdFromFile,
  getDataURL,
  getFileFromEvent,
  ImageURLToFile,
  isImageFileHandle,
  isSupportedImageFile,
  loadSceneOrLibraryFromBlob,
  normalizeFile,
  parseLibraryJSON,
  resizeImageFile,
  SVGStringToFile,
} from "../data/blob";
import {
  getInitializedImageElements,
  loadHTMLImageElement,
  normalizeSVG,
  updateImageCache as _updateImageCache,
} from "../element/image";
import throttle from "lodash.throttle";
import type { FileSystemHandle } from "../data/filesystem";
import { fileOpen } from "../data/filesystem";
import {
  bindTextToShapeAfterDuplication,
  getApproxMinLineHeight,
  getApproxMinLineWidth,
  getBoundTextElement,
  getContainerCenter,
  getContainerElement,
  getLineHeightInPx,
  getMinTextElementWidth,
  isMeasureTextSupported,
  isValidTextContainer,
  measureText,
  normalizeText,
  wrapText,
} from "../element/textElement";
import {
  showHyperlinkTooltip,
  hideHyperlinkToolip,
  Hyperlink,
} from "../components/hyperlink/Hyperlink";
import { isLocalLink, normalizeLink, toValidURL } from "../data/url";
import { shouldShowBoundingBox } from "../element/transformHandles";
import { actionUnlockAllElements } from "../actions/actionElementLock";
import { Fonts, getLineHeight } from "../fonts";
import {
  getFrameChildren,
  isCursorInFrame,
  bindElementsToFramesAfterDuplication,
  addElementsToFrame,
  replaceAllElementsInFrame,
  removeElementsFromFrame,
  getElementsInResizingFrame,
  getElementsInNewFrame,
  getContainingFrame,
  elementOverlapsWithFrame,
  updateFrameMembershipOfSelectedElements,
  isElementInFrame,
  getFrameLikeTitle,
  getElementsOverlappingFrame,
  filterElementsEligibleAsFrameChildren,
} from "../frame";
import {
  excludeElementsInFramesFromSelection,
  makeNextSelectedElementIds,
} from "../scene/selection";
import { actionPaste } from "../actions/actionClipboard";
import {
  actionRemoveAllElementsFromFrame,
  actionSelectAllElementsInFrame,
} from "../actions/actionFrame";
import { actionToggleHandTool, zoomToFit } from "../actions/actionCanvas";
import { jotaiStore } from "../jotai";
import { activeConfirmDialogAtom } from "./ActiveConfirmDialog";
import { ImageSceneDataError } from "../errors";
import {
  getSnapLinesAtPointer,
  snapDraggedElements,
  isActiveToolNonLinearSnappable,
  snapNewElement,
  snapResizingElements,
  isSnappingEnabled,
  getVisibleGaps,
  getReferenceSnapPoints,
  SnapCache,
  isGridModeEnabled,
  getGridPoint,
} from "../snapping";
import { actionWrapTextInContainer } from "../actions/actionBoundText";
import BraveMeasureTextError from "./BraveMeasureTextError";
import { activeEyeDropperAtom } from "./EyeDropper";
import type { ExcalidrawElementSkeleton } from "../data/transform";
import { convertToExcalidrawElements } from "../data/transform";
import type { ValueOf } from "../utility-types";
import { isSidebarDockedAtom } from "./Sidebar/Sidebar";
import { StaticCanvas, InteractiveCanvas } from "./canvases";
import { Renderer } from "../scene/Renderer";
import { ShapeCache } from "../scene/ShapeCache";
import { SVGLayer } from "./SVGLayer";
import {
  setEraserCursor,
  setCursor,
  resetCursor,
  setCursorForShape,
} from "../cursor";
import { Emitter } from "../emitter";
import { ElementCanvasButtons } from "../element/ElementCanvasButtons";
import { COLOR_PALETTE } from "../colors";
import { ElementCanvasButton } from "./MagicButton";
import { MagicIcon, copyIcon, fullscreenIcon } from "./icons";
import FollowMode from "./FollowMode/FollowMode";
import { Store, StoreAction } from "../store";
import { AnimationFrameHandler } from "../animation-frame-handler";
import { AnimatedTrail } from "../animated-trail";
import { LaserTrails } from "../laser-trails";
import { withBatchedUpdates, withBatchedUpdatesThrottled } from "../reactUtils";
import { getRenderOpacity } from "../renderer/renderElement";
import {
  hitElementBoundText,
  hitElementBoundingBoxOnly,
  hitElementItself,
} from "../element/collision";
import { textWysiwyg } from "../element/textWysiwyg";
import { isOverScrollBars } from "../scene/scrollbars";
import { syncInvalidIndices, syncMovedIndices } from "../fractionalIndex";
import {
  isPointHittingLink,
  isPointHittingLinkIcon,
} from "./hyperlink/helpers";
import { getShortcutFromShortcutName } from "../actions/shortcuts";
import { actionTextAutoResize } from "../actions/actionTextAutoResize";
import { getVisibleSceneBounds } from "../element/bounds";
import { isMaybeMermaidDefinition } from "../mermaid";
import NewElementCanvas from "./canvases/NewElementCanvas";
import { updateElbowArrowPoints } from "../element/elbowarrow";
import {
  FlowChartCreator,
  FlowChartNavigator,
  getLinkDirectionFromKey,
} from "../element/flowchart";
import { searchItemInFocusAtom } from "./SearchMenu";
import type { LocalPoint, Radians } from "../../math";
<<<<<<< HEAD
import { pointFrom, pointDistance } from "../../math";
=======
import {
  clamp,
  pointFrom,
  pointDistance,
  vector,
  pointRotateRads,
  vectorScale,
  vectorFromPoint,
  vectorSubtract,
  vectorDot,
  vectorNormalize,
} from "../../math";
import { cropElement } from "../element/cropElement";
>>>>>>> 958e03fc

const AppContext = React.createContext<AppClassProperties>(null!);
const AppPropsContext = React.createContext<AppProps>(null!);

const deviceContextInitialValue = {
  viewport: {
    isMobile: false,
    isLandscape: false,
  },
  editor: {
    isMobile: false,
    canFitSidebar: false,
  },
  isTouchScreen: false,
};
const DeviceContext = React.createContext<Device>(deviceContextInitialValue);
DeviceContext.displayName = "DeviceContext";

export const ExcalidrawContainerContext = React.createContext<{
  container: HTMLDivElement | null;
  id: string | null;
}>({ container: null, id: null });
ExcalidrawContainerContext.displayName = "ExcalidrawContainerContext";

const ExcalidrawElementsContext = React.createContext<
  readonly NonDeletedExcalidrawElement[]
>([]);
ExcalidrawElementsContext.displayName = "ExcalidrawElementsContext";

const ExcalidrawAppStateContext = React.createContext<AppState>({
  ...getDefaultAppState(),
  width: 0,
  height: 0,
  offsetLeft: 0,
  offsetTop: 0,
});
ExcalidrawAppStateContext.displayName = "ExcalidrawAppStateContext";

const ExcalidrawSetAppStateContext = React.createContext<
  React.Component<any, AppState>["setState"]
>(() => {
  console.warn("Uninitialized ExcalidrawSetAppStateContext context!");
});
ExcalidrawSetAppStateContext.displayName = "ExcalidrawSetAppStateContext";

const ExcalidrawActionManagerContext = React.createContext<ActionManager>(
  null!,
);
ExcalidrawActionManagerContext.displayName = "ExcalidrawActionManagerContext";

export const useApp = () => useContext(AppContext);
export const useAppProps = () => useContext(AppPropsContext);
export const useDevice = () => useContext<Device>(DeviceContext);
export const useExcalidrawContainer = () =>
  useContext(ExcalidrawContainerContext);
export const useExcalidrawElements = () =>
  useContext(ExcalidrawElementsContext);
export const useExcalidrawAppState = () =>
  useContext(ExcalidrawAppStateContext);
export const useExcalidrawSetAppState = () =>
  useContext(ExcalidrawSetAppStateContext);
export const useExcalidrawActionManager = () =>
  useContext(ExcalidrawActionManagerContext);

let didTapTwice: boolean = false;
let tappedTwiceTimer = 0;
let isHoldingSpace: boolean = false;
let isPanning: boolean = false;
let isDraggingScrollBar: boolean = false;
let currentScrollBars: ScrollBars = { horizontal: null, vertical: null };
let touchTimeout = 0;
let invalidateContextMenu = false;

/**
 * Map of youtube embed video states
 */
const YOUTUBE_VIDEO_STATES = new Map<
  ExcalidrawElement["id"],
  ValueOf<typeof YOUTUBE_STATES>
>();

let IS_PLAIN_PASTE = false;
let IS_PLAIN_PASTE_TIMER = 0;
let PLAIN_PASTE_TOAST_SHOWN = false;

let lastPointerUp: (() => void) | null = null;
const gesture: Gesture = {
  pointers: new Map(),
  lastCenter: null,
  initialDistance: null,
  initialScale: null,
};

class App extends React.Component<AppProps, AppState> {
  canvas: AppClassProperties["canvas"];
  interactiveCanvas: AppClassProperties["interactiveCanvas"] = null;
  rc: RoughCanvas;
  unmounted: boolean = false;
  actionManager: ActionManager;
  device: Device = deviceContextInitialValue;

  private excalidrawContainerRef = React.createRef<HTMLDivElement>();

  public scene: Scene;
  public fonts: Fonts;
  public renderer: Renderer;
  public visibleElements: readonly NonDeletedExcalidrawElement[];
  private resizeObserver: ResizeObserver | undefined;
  private nearestScrollableContainer: HTMLElement | Document | undefined;
  public library: AppClassProperties["library"];
  public libraryItemsFromStorage: LibraryItems | undefined;
  public id: string;
  private store: Store;
  private history: History;
  public excalidrawContainerValue: {
    container: HTMLDivElement | null;
    id: string;
  };

  public files: BinaryFiles = {};
  public imageCache: AppClassProperties["imageCache"] = new Map();
  private iFrameRefs = new Map<ExcalidrawElement["id"], HTMLIFrameElement>();
  /**
   * Indicates whether the embeddable's url has been validated for rendering.
   * If value not set, indicates that the validation is pending.
   * Initially or on url change the flag is not reset so that we can guarantee
   * the validation came from a trusted source (the editor).
   **/
  private embedsValidationStatus: EmbedsValidationStatus = new Map();
  /** embeds that have been inserted to DOM (as a perf optim, we don't want to
   * insert to DOM before user initially scrolls to them) */
  private initializedEmbeds = new Set<ExcalidrawIframeLikeElement["id"]>();

  private elementsPendingErasure: ElementsPendingErasure = new Set();

  public flowChartCreator: FlowChartCreator = new FlowChartCreator();
  private flowChartNavigator: FlowChartNavigator = new FlowChartNavigator();

  hitLinkElement?: NonDeletedExcalidrawElement;
  lastPointerDownEvent: React.PointerEvent<HTMLElement> | null = null;
  lastPointerUpEvent: React.PointerEvent<HTMLElement> | PointerEvent | null =
    null;
  lastPointerMoveEvent: PointerEvent | null = null;
  lastPointerMoveCoords: { x: number; y: number } | null = null;
  lastViewportPosition = { x: 0, y: 0 };

  animationFrameHandler = new AnimationFrameHandler();

  laserTrails = new LaserTrails(this.animationFrameHandler, this);
  eraserTrail = new AnimatedTrail(this.animationFrameHandler, this, {
    streamline: 0.2,
    size: 5,
    keepHead: true,
    sizeMapping: (c) => {
      const DECAY_TIME = 200;
      const DECAY_LENGTH = 10;
      const t = Math.max(0, 1 - (performance.now() - c.pressure) / DECAY_TIME);
      const l =
        (DECAY_LENGTH -
          Math.min(DECAY_LENGTH, c.totalLength - c.currentIndex)) /
        DECAY_LENGTH;

      return Math.min(easeOut(l), easeOut(t));
    },
    fill: () =>
      this.state.theme === THEME.LIGHT
        ? "rgba(0, 0, 0, 0.2)"
        : "rgba(255, 255, 255, 0.2)",
  });

  onChangeEmitter = new Emitter<
    [
      elements: readonly ExcalidrawElement[],
      appState: AppState,
      files: BinaryFiles,
    ]
  >();

  onPointerDownEmitter = new Emitter<
    [
      activeTool: AppState["activeTool"],
      pointerDownState: PointerDownState,
      event: React.PointerEvent<HTMLElement>,
    ]
  >();

  onPointerUpEmitter = new Emitter<
    [
      activeTool: AppState["activeTool"],
      pointerDownState: PointerDownState,
      event: PointerEvent,
    ]
  >();
  onUserFollowEmitter = new Emitter<[payload: OnUserFollowedPayload]>();
  onScrollChangeEmitter = new Emitter<
    [scrollX: number, scrollY: number, zoom: AppState["zoom"]]
  >();

  missingPointerEventCleanupEmitter = new Emitter<
    [event: PointerEvent | null]
  >();
  onRemoveEventListenersEmitter = new Emitter<[]>();

  constructor(props: AppProps) {
    super(props);
    const defaultAppState = getDefaultAppState();
    const {
      excalidrawAPI,
      viewModeEnabled = false,
      zenModeEnabled = false,
      gridModeEnabled = false,
      objectsSnapModeEnabled = false,
      theme = defaultAppState.theme,
      name = `${t("labels.untitled")}-${getDateTime()}`,
    } = props;
    this.state = {
      ...defaultAppState,
      theme,
      isLoading: true,
      ...this.getCanvasOffsets(),
      viewModeEnabled,
      zenModeEnabled,
      objectsSnapModeEnabled,
      gridModeEnabled: gridModeEnabled ?? defaultAppState.gridModeEnabled,
      name,
      width: window.innerWidth,
      height: window.innerHeight,
    };

    this.id = nanoid();
    this.library = new Library(this);
    this.actionManager = new ActionManager(
      this.syncActionResult,
      () => this.state,
      () => this.scene.getElementsIncludingDeleted(),
      this,
    );
    this.scene = new Scene();

    this.canvas = document.createElement("canvas");
    this.rc = rough.canvas(this.canvas);
    this.renderer = new Renderer(this.scene);
    this.visibleElements = [];

    this.store = new Store();
    this.history = new History();

    if (excalidrawAPI) {
      const api: ExcalidrawImperativeAPI = {
        updateScene: this.updateScene,
        updateLibrary: this.library.updateLibrary,
        addFiles: this.addFiles,
        resetScene: this.resetScene,
        getSceneElementsIncludingDeleted: this.getSceneElementsIncludingDeleted,
        history: {
          clear: this.resetHistory,
        },
        scrollToContent: this.scrollToContent,
        getSceneElements: this.getSceneElements,
        getAppState: () => this.state,
        getFiles: () => this.files,
        getName: this.getName,
        registerAction: (action: Action) => {
          this.actionManager.registerAction(action);
        },
        refresh: this.refresh,
        setToast: this.setToast,
        id: this.id,
        setActiveTool: this.setActiveTool,
        setCursor: this.setCursor,
        resetCursor: this.resetCursor,
        updateFrameRendering: this.updateFrameRendering,
        toggleSidebar: this.toggleSidebar,
        onChange: (cb) => this.onChangeEmitter.on(cb),
        onPointerDown: (cb) => this.onPointerDownEmitter.on(cb),
        onPointerUp: (cb) => this.onPointerUpEmitter.on(cb),
        onScrollChange: (cb) => this.onScrollChangeEmitter.on(cb),
        onUserFollow: (cb) => this.onUserFollowEmitter.on(cb),
      } as const;
      if (typeof excalidrawAPI === "function") {
        excalidrawAPI(api);
      } else {
        console.error("excalidrawAPI should be a function!");
      }
    }

    this.excalidrawContainerValue = {
      container: this.excalidrawContainerRef.current,
      id: this.id,
    };

    this.fonts = new Fonts(this.scene);
    this.history = new History();

    this.actionManager.registerAll(actions);
    this.actionManager.registerAction(
      createUndoAction(this.history, this.store),
    );
    this.actionManager.registerAction(
      createRedoAction(this.history, this.store),
    );
  }

  private onWindowMessage(event: MessageEvent) {
    if (
      event.origin !== "https://player.vimeo.com" &&
      event.origin !== "https://www.youtube.com"
    ) {
      return;
    }

    let data = null;
    try {
      data = JSON.parse(event.data);
    } catch (e) {}
    if (!data) {
      return;
    }

    switch (event.origin) {
      case "https://player.vimeo.com":
        //Allowing for multiple instances of Excalidraw running in the window
        if (data.method === "paused") {
          let source: Window | null = null;
          const iframes = document.body.querySelectorAll(
            "iframe.excalidraw__embeddable",
          );
          if (!iframes) {
            break;
          }
          for (const iframe of iframes as NodeListOf<HTMLIFrameElement>) {
            if (iframe.contentWindow === event.source) {
              source = iframe.contentWindow;
            }
          }
          source?.postMessage(
            JSON.stringify({
              method: data.value ? "play" : "pause",
              value: true,
            }),
            "*",
          );
        }
        break;
      case "https://www.youtube.com":
        if (
          data.event === "infoDelivery" &&
          data.info &&
          data.id &&
          typeof data.info.playerState === "number"
        ) {
          const id = data.id;
          const playerState = data.info.playerState as number;
          if (
            (Object.values(YOUTUBE_STATES) as number[]).includes(playerState)
          ) {
            YOUTUBE_VIDEO_STATES.set(
              id,
              playerState as ValueOf<typeof YOUTUBE_STATES>,
            );
          }
        }
        break;
    }
  }

  private cacheEmbeddableRef(
    element: ExcalidrawIframeLikeElement,
    ref: HTMLIFrameElement | null,
  ) {
    if (ref) {
      this.iFrameRefs.set(element.id, ref);
    }
  }

  /**
   * Returns gridSize taking into account `gridModeEnabled`.
   * If disabled, returns null.
   */
  public getEffectiveGridSize = () => {
    return (
      isGridModeEnabled(this) ? this.state.gridSize : null
    ) as NullableGridSize;
  };

  private getHTMLIFrameElement(
    element: ExcalidrawIframeLikeElement,
  ): HTMLIFrameElement | undefined {
    return this.iFrameRefs.get(element.id);
  }

  private handleEmbeddableCenterClick(element: ExcalidrawIframeLikeElement) {
    if (
      this.state.activeEmbeddable?.element === element &&
      this.state.activeEmbeddable?.state === "active"
    ) {
      return;
    }

    // The delay serves two purposes
    // 1. To prevent first click propagating to iframe on mobile,
    //    else the click will immediately start and stop the video
    // 2. If the user double clicks the frame center to activate it
    //    without the delay youtube will immediately open the video
    //    in fullscreen mode
    setTimeout(() => {
      this.setState({
        activeEmbeddable: { element, state: "active" },
        selectedElementIds: { [element.id]: true },
        newElement: null,
        selectionElement: null,
      });
    }, 100);

    if (isIframeElement(element)) {
      return;
    }

    const iframe = this.getHTMLIFrameElement(element);

    if (!iframe?.contentWindow) {
      return;
    }

    if (iframe.src.includes("youtube")) {
      const state = YOUTUBE_VIDEO_STATES.get(element.id);
      if (!state) {
        YOUTUBE_VIDEO_STATES.set(element.id, YOUTUBE_STATES.UNSTARTED);
        iframe.contentWindow.postMessage(
          JSON.stringify({
            event: "listening",
            id: element.id,
          }),
          "*",
        );
      }
      switch (state) {
        case YOUTUBE_STATES.PLAYING:
        case YOUTUBE_STATES.BUFFERING:
          iframe.contentWindow?.postMessage(
            JSON.stringify({
              event: "command",
              func: "pauseVideo",
              args: "",
            }),
            "*",
          );
          break;
        default:
          iframe.contentWindow?.postMessage(
            JSON.stringify({
              event: "command",
              func: "playVideo",
              args: "",
            }),
            "*",
          );
      }
    }

    if (iframe.src.includes("player.vimeo.com")) {
      iframe.contentWindow.postMessage(
        JSON.stringify({
          method: "paused", //video play/pause in onWindowMessage handler
        }),
        "*",
      );
    }
  }

  private isIframeLikeElementCenter(
    el: ExcalidrawIframeLikeElement | null,
    event: React.PointerEvent<HTMLElement> | PointerEvent,
    sceneX: number,
    sceneY: number,
  ) {
    return (
      el &&
      !event.altKey &&
      !event.shiftKey &&
      !event.metaKey &&
      !event.ctrlKey &&
      (this.state.activeEmbeddable?.element !== el ||
        this.state.activeEmbeddable?.state === "hover" ||
        !this.state.activeEmbeddable) &&
      sceneX >= el.x + el.width / 3 &&
      sceneX <= el.x + (2 * el.width) / 3 &&
      sceneY >= el.y + el.height / 3 &&
      sceneY <= el.y + (2 * el.height) / 3
    );
  }

  private updateEmbedValidationStatus = (
    element: ExcalidrawEmbeddableElement,
    status: boolean,
  ) => {
    this.embedsValidationStatus.set(element.id, status);
    ShapeCache.delete(element);
  };

  private updateEmbeddables = () => {
    const iframeLikes = new Set<ExcalidrawIframeLikeElement["id"]>();

    let updated = false;
    this.scene.getNonDeletedElements().filter((element) => {
      if (isEmbeddableElement(element)) {
        iframeLikes.add(element.id);
        if (!this.embedsValidationStatus.has(element.id)) {
          updated = true;

          const validated = embeddableURLValidator(
            element.link,
            this.props.validateEmbeddable,
          );

          this.updateEmbedValidationStatus(element, validated);
        }
      } else if (isIframeElement(element)) {
        iframeLikes.add(element.id);
      }
      return false;
    });

    if (updated) {
      this.scene.triggerUpdate();
    }

    // GC
    this.iFrameRefs.forEach((ref, id) => {
      if (!iframeLikes.has(id)) {
        this.iFrameRefs.delete(id);
      }
    });
  };

  private renderEmbeddables() {
    const scale = this.state.zoom.value;
    const normalizedWidth = this.state.width;
    const normalizedHeight = this.state.height;

    const embeddableElements = this.scene
      .getNonDeletedElements()
      .filter(
        (el): el is Ordered<NonDeleted<ExcalidrawIframeLikeElement>> =>
          (isEmbeddableElement(el) &&
            this.embedsValidationStatus.get(el.id) === true) ||
          isIframeElement(el),
      );

    return (
      <>
        {embeddableElements.map((el) => {
          const { x, y } = sceneCoordsToViewportCoords(
            { sceneX: el.x, sceneY: el.y },
            this.state,
          );

          const isVisible = isElementInViewport(
            el,
            normalizedWidth,
            normalizedHeight,
            this.state,
            this.scene.getNonDeletedElementsMap(),
          );
          const hasBeenInitialized = this.initializedEmbeds.has(el.id);

          if (isVisible && !hasBeenInitialized) {
            this.initializedEmbeds.add(el.id);
          }
          const shouldRender = isVisible || hasBeenInitialized;

          if (!shouldRender) {
            return null;
          }

          let src: IframeData | null;

          if (isIframeElement(el)) {
            src = null;

            const data: MagicGenerationData = (el.customData?.generationData ??
              this.magicGenerations.get(el.id)) || {
              status: "error",
              message: "No generation data",
              code: "ERR_NO_GENERATION_DATA",
            };

            if (data.status === "done") {
              const html = data.html;
              src = {
                intrinsicSize: { w: el.width, h: el.height },
                type: "document",
                srcdoc: () => {
                  return html;
                },
              } as const;
            } else if (data.status === "pending") {
              src = {
                intrinsicSize: { w: el.width, h: el.height },
                type: "document",
                srcdoc: () => {
                  return createSrcDoc(`
                    <style>
                      html, body {
                        width: 100%;
                        height: 100%;
                        color: ${
                          this.state.theme === THEME.DARK ? "white" : "black"
                        };
                      }
                      body {
                        display: flex;
                        align-items: center;
                        justify-content: center;
                        flex-direction: column;
                        gap: 1rem;
                      }

                      .Spinner {
                        display: flex;
                        align-items: center;
                        justify-content: center;
                        margin-left: auto;
                        margin-right: auto;
                      }

                      .Spinner svg {
                        animation: rotate 1.6s linear infinite;
                        transform-origin: center center;
                        width: 40px;
                        height: 40px;
                      }

                      .Spinner circle {
                        stroke: currentColor;
                        animation: dash 1.6s linear 0s infinite;
                        stroke-linecap: round;
                      }

                      @keyframes rotate {
                        100% {
                          transform: rotate(360deg);
                        }
                      }

                      @keyframes dash {
                        0% {
                          stroke-dasharray: 1, 300;
                          stroke-dashoffset: 0;
                        }
                        50% {
                          stroke-dasharray: 150, 300;
                          stroke-dashoffset: -200;
                        }
                        100% {
                          stroke-dasharray: 1, 300;
                          stroke-dashoffset: -280;
                        }
                      }
                    </style>
                    <div class="Spinner">
                      <svg
                        viewBox="0 0 100 100"
                      >
                        <circle
                          cx="50"
                          cy="50"
                          r="46"
                          stroke-width="8"
                          fill="none"
                          stroke-miter-limit="10"
                        />
                      </svg>
                    </div>
                    <div>Generating...</div>
                  `);
                },
              } as const;
            } else {
              let message: string;
              if (data.code === "ERR_GENERATION_INTERRUPTED") {
                message = "Generation was interrupted...";
              } else {
                message = data.message || "Generation failed";
              }
              src = {
                intrinsicSize: { w: el.width, h: el.height },
                type: "document",
                srcdoc: () => {
                  return createSrcDoc(`
                    <style>
                    html, body {
                      height: 100%;
                    }
                      body {
                        display: flex;
                        flex-direction: column;
                        align-items: center;
                        justify-content: center;
                        color: ${COLOR_PALETTE.red[3]};
                      }
                      h1, h3 {
                        margin-top: 0;
                        margin-bottom: 0.5rem;
                      }
                    </style>
                    <h1>Error!</h1>
                    <h3>${message}</h3>
                  `);
                },
              } as const;
            }
          } else {
            src = getEmbedLink(toValidURL(el.link || ""));
          }

          const isActive =
            this.state.activeEmbeddable?.element === el &&
            this.state.activeEmbeddable?.state === "active";
          const isHovered =
            this.state.activeEmbeddable?.element === el &&
            this.state.activeEmbeddable?.state === "hover";

          return (
            <div
              key={el.id}
              className={clsx("excalidraw__embeddable-container", {
                "is-hovered": isHovered,
              })}
              style={{
                transform: isVisible
                  ? `translate(${x - this.state.offsetLeft}px, ${
                      y - this.state.offsetTop
                    }px) scale(${scale})`
                  : "none",
                display: isVisible ? "block" : "none",
                opacity: getRenderOpacity(
                  el,
                  getContainingFrame(el, this.scene.getNonDeletedElementsMap()),
                  this.elementsPendingErasure,
                  null,
                ),
                ["--embeddable-radius" as string]: `${getCornerRadius(
                  Math.min(el.width, el.height),
                  el,
                )}px`,
              }}
            >
              <div
                //this is a hack that addresses isse with embedded excalidraw.com embeddable
                //https://github.com/excalidraw/excalidraw/pull/6691#issuecomment-1607383938
                /*ref={(ref) => {
                  if (!this.excalidrawContainerRef.current) {
                    return;
                  }
                  const container = this.excalidrawContainerRef.current;
                  const sh = container.scrollHeight;
                  const ch = container.clientHeight;
                  if (sh !== ch) {
                    container.style.height = `${sh}px`;
                    setTimeout(() => {
                      container.style.height = `100%`;
                    });
                  }
                }}*/
                className="excalidraw__embeddable-container__inner"
                style={{
                  width: isVisible ? `${el.width}px` : 0,
                  height: isVisible ? `${el.height}px` : 0,
                  transform: isVisible ? `rotate(${el.angle}rad)` : "none",
                  pointerEvents: isActive
                    ? POINTER_EVENTS.enabled
                    : POINTER_EVENTS.disabled,
                }}
              >
                {isHovered && (
                  <div className="excalidraw__embeddable-hint">
                    {t("buttons.embeddableInteractionButton")}
                  </div>
                )}
                <div
                  className="excalidraw__embeddable__outer"
                  style={{
                    padding: `${el.strokeWidth}px`,
                  }}
                >
                  {(isEmbeddableElement(el)
                    ? this.props.renderEmbeddable?.(el, this.state)
                    : null) ?? (
                    <iframe
                      ref={(ref) => this.cacheEmbeddableRef(el, ref)}
                      className="excalidraw__embeddable"
                      srcDoc={
                        src?.type === "document"
                          ? src.srcdoc(this.state.theme)
                          : undefined
                      }
                      src={
                        src?.type !== "document" ? src?.link ?? "" : undefined
                      }
                      // https://stackoverflow.com/q/18470015
                      scrolling="no"
                      referrerPolicy="no-referrer-when-downgrade"
                      title="Excalidraw Embedded Content"
                      allow="accelerometer; autoplay; clipboard-write; encrypted-media; gyroscope; picture-in-picture"
                      allowFullScreen={true}
                      sandbox={`${
                        src?.sandbox?.allowSameOrigin ? "allow-same-origin" : ""
                      } allow-scripts allow-forms allow-popups allow-popups-to-escape-sandbox allow-presentation allow-downloads`}
                    />
                  )}
                </div>
              </div>
            </div>
          );
        })}
      </>
    );
  }

  private getFrameNameDOMId = (frameElement: ExcalidrawElement) => {
    return `${this.id}-frame-name-${frameElement.id}`;
  };

  frameNameBoundsCache: FrameNameBoundsCache = {
    get: (frameElement) => {
      let bounds = this.frameNameBoundsCache._cache.get(frameElement.id);
      if (
        !bounds ||
        bounds.zoom !== this.state.zoom.value ||
        bounds.versionNonce !== frameElement.versionNonce
      ) {
        const frameNameDiv = document.getElementById(
          this.getFrameNameDOMId(frameElement),
        );

        if (frameNameDiv) {
          const box = frameNameDiv.getBoundingClientRect();
          const boxSceneTopLeft = viewportCoordsToSceneCoords(
            { clientX: box.x, clientY: box.y },
            this.state,
          );
          const boxSceneBottomRight = viewportCoordsToSceneCoords(
            { clientX: box.right, clientY: box.bottom },
            this.state,
          );

          bounds = {
            x: boxSceneTopLeft.x,
            y: boxSceneTopLeft.y,
            width: boxSceneBottomRight.x - boxSceneTopLeft.x,
            height: boxSceneBottomRight.y - boxSceneTopLeft.y,
            angle: 0,
            zoom: this.state.zoom.value,
            versionNonce: frameElement.versionNonce,
          };

          this.frameNameBoundsCache._cache.set(frameElement.id, bounds);

          return bounds;
        }
        return null;
      }

      return bounds;
    },
    /**
     * @private
     */
    _cache: new Map(),
  };

  private renderFrameNames = () => {
    if (!this.state.frameRendering.enabled || !this.state.frameRendering.name) {
      return null;
    }

    const isDarkTheme = this.state.theme === THEME.DARK;

    return this.scene.getNonDeletedFramesLikes().map((f) => {
      if (
        !isElementInViewport(
          f,
          this.canvas.width / window.devicePixelRatio,
          this.canvas.height / window.devicePixelRatio,
          {
            offsetLeft: this.state.offsetLeft,
            offsetTop: this.state.offsetTop,
            scrollX: this.state.scrollX,
            scrollY: this.state.scrollY,
            zoom: this.state.zoom,
          },
          this.scene.getNonDeletedElementsMap(),
        )
      ) {
        // if frame not visible, don't render its name
        return null;
      }

      const { x: x1, y: y1 } = sceneCoordsToViewportCoords(
        { sceneX: f.x, sceneY: f.y },
        this.state,
      );

      const FRAME_NAME_EDIT_PADDING = 6;

      const reset = () => {
        mutateElement(f, { name: f.name?.trim() || null });
        this.setState({ editingFrame: null });
      };

      let frameNameJSX;

      const frameName = getFrameLikeTitle(f);

      if (f.id === this.state.editingFrame) {
        const frameNameInEdit = frameName;

        frameNameJSX = (
          <input
            autoFocus
            value={frameNameInEdit}
            onChange={(e) => {
              mutateElement(f, {
                name: e.target.value,
              });
            }}
            onFocus={(e) => e.target.select()}
            onBlur={() => reset()}
            onKeyDown={(event) => {
              // for some inexplicable reason, `onBlur` triggered on ESC
              // does not reset `state.editingFrame` despite being called,
              // and we need to reset it here as well
              if (event.key === KEYS.ESCAPE || event.key === KEYS.ENTER) {
                reset();
              }
            }}
            style={{
              background: this.state.viewBackgroundColor,
              filter: isDarkTheme ? THEME_FILTER : "none",
              zIndex: 2,
              border: "none",
              display: "block",
              padding: `${FRAME_NAME_EDIT_PADDING}px`,
              borderRadius: 4,
              boxShadow: "inset 0 0 0 1px var(--color-primary)",
              fontFamily: "Assistant",
              fontSize: "14px",
              transform: `translate(-${FRAME_NAME_EDIT_PADDING}px, ${FRAME_NAME_EDIT_PADDING}px)`,
              color: "var(--color-gray-80)",
              overflow: "hidden",
              maxWidth: `${
                document.body.clientWidth - x1 - FRAME_NAME_EDIT_PADDING
              }px`,
            }}
            size={frameNameInEdit.length + 1 || 1}
            dir="auto"
            autoComplete="off"
            autoCapitalize="off"
            autoCorrect="off"
          />
        );
      } else {
        frameNameJSX = frameName;
      }

      return (
        <div
          id={this.getFrameNameDOMId(f)}
          key={f.id}
          style={{
            position: "absolute",
            // Positioning from bottom so that we don't to either
            // calculate text height or adjust using transform (which)
            // messes up input position when editing the frame name.
            // This makes the positioning deterministic and we can calculate
            // the same position when rendering to canvas / svg.
            bottom: `${
              this.state.height +
              FRAME_STYLE.nameOffsetY -
              y1 +
              this.state.offsetTop
            }px`,
            left: `${x1 - this.state.offsetLeft}px`,
            zIndex: 2,
            fontSize: FRAME_STYLE.nameFontSize,
            color: isDarkTheme
              ? FRAME_STYLE.nameColorDarkTheme
              : FRAME_STYLE.nameColorLightTheme,
            lineHeight: FRAME_STYLE.nameLineHeight,
            width: "max-content",
            maxWidth: `${f.width}px`,
            overflow: f.id === this.state.editingFrame ? "visible" : "hidden",
            whiteSpace: "nowrap",
            textOverflow: "ellipsis",
            cursor: CURSOR_TYPE.MOVE,
            pointerEvents: this.state.viewModeEnabled
              ? POINTER_EVENTS.disabled
              : POINTER_EVENTS.enabled,
          }}
          onPointerDown={(event) => this.handleCanvasPointerDown(event)}
          onWheel={(event) => this.handleWheel(event)}
          onContextMenu={this.handleCanvasContextMenu}
          onDoubleClick={() => {
            this.setState({
              editingFrame: f.id,
            });
          }}
        >
          {frameNameJSX}
        </div>
      );
    });
  };

  private toggleOverscrollBehavior(event: React.PointerEvent) {
    // when pointer inside editor, disable overscroll behavior to prevent
    // panning to trigger history back/forward on MacOS Chrome
    document.documentElement.style.overscrollBehaviorX =
      event.type === "pointerenter" ? "none" : "auto";
  }

  public render() {
    const selectedElements = this.scene.getSelectedElements(this.state);
    const { renderTopRightUI, renderCustomStats } = this.props;

    const sceneNonce = this.scene.getSceneNonce();
    const { elementsMap, visibleElements } =
      this.renderer.getRenderableElements({
        sceneNonce,
        zoom: this.state.zoom,
        offsetLeft: this.state.offsetLeft,
        offsetTop: this.state.offsetTop,
        scrollX: this.state.scrollX,
        scrollY: this.state.scrollY,
        height: this.state.height,
        width: this.state.width,
        editingTextElement: this.state.editingTextElement,
        newElementId: this.state.newElement?.id,
        pendingImageElementId: this.state.pendingImageElementId,
      });
    this.visibleElements = visibleElements;

    const allElementsMap = this.scene.getNonDeletedElementsMap();

    const shouldBlockPointerEvents =
      this.state.selectionElement ||
      this.state.newElement ||
      this.state.selectedElementsAreBeingDragged ||
      this.state.resizingElement ||
      (this.state.activeTool.type === "laser" &&
        // technically we can just test on this once we make it more safe
        this.state.cursorButton === "down");

    const firstSelectedElement = selectedElements[0];

    return (
      <div
        className={clsx("excalidraw excalidraw-container", {
          "excalidraw--view-mode": this.state.viewModeEnabled,
          "excalidraw--mobile": this.device.editor.isMobile,
        })}
        style={{
          ["--ui-pointerEvents" as any]: shouldBlockPointerEvents
            ? POINTER_EVENTS.disabled
            : POINTER_EVENTS.enabled,
        }}
        ref={this.excalidrawContainerRef}
        onDrop={this.handleAppOnDrop}
        tabIndex={0}
        onKeyDown={
          this.props.handleKeyboardGlobally ? undefined : this.onKeyDown
        }
        onPointerEnter={this.toggleOverscrollBehavior}
        onPointerLeave={this.toggleOverscrollBehavior}
      >
        <AppContext.Provider value={this}>
          <AppPropsContext.Provider value={this.props}>
            <ExcalidrawContainerContext.Provider
              value={this.excalidrawContainerValue}
            >
              <DeviceContext.Provider value={this.device}>
                <ExcalidrawSetAppStateContext.Provider value={this.setAppState}>
                  <ExcalidrawAppStateContext.Provider value={this.state}>
                    <ExcalidrawElementsContext.Provider
                      value={this.scene.getNonDeletedElements()}
                    >
                      <ExcalidrawActionManagerContext.Provider
                        value={this.actionManager}
                      >
                        <LayerUI
                          canvas={this.canvas}
                          appState={this.state}
                          files={this.files}
                          setAppState={this.setAppState}
                          actionManager={this.actionManager}
                          elements={this.scene.getNonDeletedElements()}
                          onLockToggle={this.toggleLock}
                          onPenModeToggle={this.togglePenMode}
                          onHandToolToggle={this.onHandToolToggle}
                          langCode={getLanguage().code}
                          renderTopRightUI={renderTopRightUI}
                          renderCustomStats={renderCustomStats}
                          showExitZenModeBtn={
                            typeof this.props?.zenModeEnabled === "undefined" &&
                            this.state.zenModeEnabled
                          }
                          UIOptions={this.props.UIOptions}
                          onExportImage={this.onExportImage}
                          renderWelcomeScreen={
                            !this.state.isLoading &&
                            this.state.showWelcomeScreen &&
                            this.state.activeTool.type === "selection" &&
                            !this.state.zenModeEnabled &&
                            !this.scene.getElementsIncludingDeleted().length
                          }
                          app={this}
                          isCollaborating={this.props.isCollaborating}
                        >
                          {this.props.children}
                        </LayerUI>

                        <div className="excalidraw-textEditorContainer" />
                        <div className="excalidraw-contextMenuContainer" />
                        <div className="excalidraw-eye-dropper-container" />
                        <SVGLayer
                          trails={[this.laserTrails, this.eraserTrail]}
                        />
                        {selectedElements.length === 1 &&
                          this.state.showHyperlinkPopup && (
                            <Hyperlink
                              key={firstSelectedElement.id}
                              element={firstSelectedElement}
                              elementsMap={allElementsMap}
                              setAppState={this.setAppState}
                              onLinkOpen={this.props.onLinkOpen}
                              setToast={this.setToast}
                              updateEmbedValidationStatus={
                                this.updateEmbedValidationStatus
                              }
                            />
                          )}
                        {this.props.aiEnabled !== false &&
                          selectedElements.length === 1 &&
                          isMagicFrameElement(firstSelectedElement) && (
                            <ElementCanvasButtons
                              element={firstSelectedElement}
                              elementsMap={elementsMap}
                            >
                              <ElementCanvasButton
                                title={t("labels.convertToCode")}
                                icon={MagicIcon}
                                checked={false}
                                onChange={() =>
                                  this.onMagicFrameGenerate(
                                    firstSelectedElement,
                                    "button",
                                  )
                                }
                              />
                            </ElementCanvasButtons>
                          )}
                        {selectedElements.length === 1 &&
                          isIframeElement(firstSelectedElement) &&
                          firstSelectedElement.customData?.generationData
                            ?.status === "done" && (
                            <ElementCanvasButtons
                              element={firstSelectedElement}
                              elementsMap={elementsMap}
                            >
                              <ElementCanvasButton
                                title={t("labels.copySource")}
                                icon={copyIcon}
                                checked={false}
                                onChange={() =>
                                  this.onIframeSrcCopy(firstSelectedElement)
                                }
                              />
                              <ElementCanvasButton
                                title="Enter fullscreen"
                                icon={fullscreenIcon}
                                checked={false}
                                onChange={() => {
                                  const iframe =
                                    this.getHTMLIFrameElement(
                                      firstSelectedElement,
                                    );
                                  if (iframe) {
                                    try {
                                      iframe.requestFullscreen();
                                      this.setState({
                                        activeEmbeddable: {
                                          element: firstSelectedElement,
                                          state: "active",
                                        },
                                        selectedElementIds: {
                                          [firstSelectedElement.id]: true,
                                        },
                                        newElement: null,
                                        selectionElement: null,
                                      });
                                    } catch (err: any) {
                                      console.warn(err);
                                      this.setState({
                                        errorMessage:
                                          "Couldn't enter fullscreen",
                                      });
                                    }
                                  }
                                }}
                              />
                            </ElementCanvasButtons>
                          )}
                        {this.state.toast !== null && (
                          <Toast
                            message={this.state.toast.message}
                            onClose={() => this.setToast(null)}
                            duration={this.state.toast.duration}
                            closable={this.state.toast.closable}
                          />
                        )}
                        {this.state.contextMenu && (
                          <ContextMenu
                            items={this.state.contextMenu.items}
                            top={this.state.contextMenu.top}
                            left={this.state.contextMenu.left}
                            actionManager={this.actionManager}
                            onClose={(callback) => {
                              this.setState({ contextMenu: null }, () => {
                                this.focusContainer();
                                callback?.();
                              });
                            }}
                          />
                        )}
                        <StaticCanvas
                          canvas={this.canvas}
                          rc={this.rc}
                          elementsMap={elementsMap}
                          allElementsMap={allElementsMap}
                          visibleElements={visibleElements}
                          sceneNonce={sceneNonce}
                          selectionNonce={
                            this.state.selectionElement?.versionNonce
                          }
                          scale={window.devicePixelRatio}
                          appState={this.state}
                          renderConfig={{
                            imageCache: this.imageCache,
                            isExporting: false,
                            renderGrid: isGridModeEnabled(this),
                            canvasBackgroundColor:
                              this.state.viewBackgroundColor,
                            embedsValidationStatus: this.embedsValidationStatus,
                            elementsPendingErasure: this.elementsPendingErasure,
                            pendingFlowchartNodes:
                              this.flowChartCreator.pendingNodes,
                          }}
                        />
                        {this.state.newElement && (
                          <NewElementCanvas
                            appState={this.state}
                            scale={window.devicePixelRatio}
                            rc={this.rc}
                            elementsMap={elementsMap}
                            allElementsMap={allElementsMap}
                            renderConfig={{
                              imageCache: this.imageCache,
                              isExporting: false,
                              renderGrid: false,
                              canvasBackgroundColor:
                                this.state.viewBackgroundColor,
                              embedsValidationStatus:
                                this.embedsValidationStatus,
                              elementsPendingErasure:
                                this.elementsPendingErasure,
                              pendingFlowchartNodes: null,
                            }}
                          />
                        )}
                        <InteractiveCanvas
                          containerRef={this.excalidrawContainerRef}
                          canvas={this.interactiveCanvas}
                          elementsMap={elementsMap}
                          visibleElements={visibleElements}
                          allElementsMap={allElementsMap}
                          selectedElements={selectedElements}
                          sceneNonce={sceneNonce}
                          selectionNonce={
                            this.state.selectionElement?.versionNonce
                          }
                          scale={window.devicePixelRatio}
                          appState={this.state}
                          device={this.device}
                          renderInteractiveSceneCallback={
                            this.renderInteractiveSceneCallback
                          }
                          handleCanvasRef={this.handleInteractiveCanvasRef}
                          onContextMenu={this.handleCanvasContextMenu}
                          onPointerMove={this.handleCanvasPointerMove}
                          onPointerUp={this.handleCanvasPointerUp}
                          onPointerCancel={this.removePointer}
                          onTouchMove={this.handleTouchMove}
                          onPointerDown={this.handleCanvasPointerDown}
                          onDoubleClick={this.handleCanvasDoubleClick}
                        />
                        {this.state.userToFollow && (
                          <FollowMode
                            width={this.state.width}
                            height={this.state.height}
                            userToFollow={this.state.userToFollow}
                            onDisconnect={this.maybeUnfollowRemoteUser}
                          />
                        )}
                        {this.renderFrameNames()}
                      </ExcalidrawActionManagerContext.Provider>
                      {this.renderEmbeddables()}
                    </ExcalidrawElementsContext.Provider>
                  </ExcalidrawAppStateContext.Provider>
                </ExcalidrawSetAppStateContext.Provider>
              </DeviceContext.Provider>
            </ExcalidrawContainerContext.Provider>
          </AppPropsContext.Provider>
        </AppContext.Provider>
      </div>
    );
  }

  public focusContainer: AppClassProperties["focusContainer"] = () => {
    this.excalidrawContainerRef.current?.focus();
  };

  public getSceneElementsIncludingDeleted = () => {
    return this.scene.getElementsIncludingDeleted();
  };

  public getSceneElements = () => {
    return this.scene.getNonDeletedElements();
  };

  public onInsertElements = (elements: readonly ExcalidrawElement[]) => {
    this.addElementsFromPasteOrLibrary({
      elements,
      position: "center",
      files: null,
    });
  };

  public onExportImage = async (
    type: keyof typeof EXPORT_IMAGE_TYPES,
    elements: ExportedElements,
    opts: { exportingFrame: ExcalidrawFrameLikeElement | null },
  ) => {
    trackEvent("export", type, "ui");
    const fileHandle = await exportCanvas(
      type,
      elements,
      this.state,
      this.files,
      {
        exportBackground: this.state.exportBackground,
        name: this.getName(),
        viewBackgroundColor: this.state.viewBackgroundColor,
        exportingFrame: opts.exportingFrame,
      },
    )
      .catch(muteFSAbortError)
      .catch((error) => {
        console.error(error);
        this.setState({ errorMessage: error.message });
      });

    if (
      this.state.exportEmbedScene &&
      fileHandle &&
      isImageFileHandle(fileHandle)
    ) {
      this.setState({ fileHandle });
    }
  };

  private magicGenerations = new Map<
    ExcalidrawIframeElement["id"],
    MagicGenerationData
  >();

  private updateMagicGeneration = ({
    frameElement,
    data,
  }: {
    frameElement: ExcalidrawIframeElement;
    data: MagicGenerationData;
  }) => {
    if (data.status === "pending") {
      // We don't wanna persist pending state to storage. It should be in-app
      // state only.
      // Thus reset so that we prefer local cache (if there was some
      // generationData set previously)
      mutateElement(
        frameElement,
        { customData: { generationData: undefined } },
        false,
      );
    } else {
      mutateElement(
        frameElement,
        { customData: { generationData: data } },
        false,
      );
    }
    this.magicGenerations.set(frameElement.id, data);
    this.triggerRender();
  };

  public plugins: {
    diagramToCode?: {
      generate: GenerateDiagramToCode;
    };
  } = {};

  public setPlugins(plugins: Partial<App["plugins"]>) {
    Object.assign(this.plugins, plugins);
  }

  private async onMagicFrameGenerate(
    magicFrame: ExcalidrawMagicFrameElement,
    source: "button" | "upstream",
  ) {
    const generateDiagramToCode = this.plugins.diagramToCode?.generate;

    if (!generateDiagramToCode) {
      this.setState({
        errorMessage: "No diagram to code plugin found",
      });
      return;
    }

    const magicFrameChildren = getElementsOverlappingFrame(
      this.scene.getNonDeletedElements(),
      magicFrame,
    ).filter((el) => !isMagicFrameElement(el));

    if (!magicFrameChildren.length) {
      if (source === "button") {
        this.setState({ errorMessage: "Cannot generate from an empty frame" });
        trackEvent("ai", "generate (no-children)", "d2c");
      } else {
        this.setActiveTool({ type: "magicframe" });
      }
      return;
    }

    const frameElement = this.insertIframeElement({
      sceneX: magicFrame.x + magicFrame.width + 30,
      sceneY: magicFrame.y,
      width: magicFrame.width,
      height: magicFrame.height,
    });

    if (!frameElement) {
      return;
    }

    this.updateMagicGeneration({
      frameElement,
      data: { status: "pending" },
    });

    this.setState({
      selectedElementIds: { [frameElement.id]: true },
    });

    trackEvent("ai", "generate (start)", "d2c");
    try {
      const { html } = await generateDiagramToCode({
        frame: magicFrame,
        children: magicFrameChildren,
      });

      trackEvent("ai", "generate (success)", "d2c");

      if (!html.trim()) {
        this.updateMagicGeneration({
          frameElement,
          data: {
            status: "error",
            code: "ERR_OAI",
            message: "Nothing genereated :(",
          },
        });
        return;
      }

      const parsedHtml =
        html.includes("<!DOCTYPE html>") && html.includes("</html>")
          ? html.slice(
              html.indexOf("<!DOCTYPE html>"),
              html.indexOf("</html>") + "</html>".length,
            )
          : html;

      this.updateMagicGeneration({
        frameElement,
        data: { status: "done", html: parsedHtml },
      });
    } catch (error: any) {
      trackEvent("ai", "generate (failed)", "d2c");
      this.updateMagicGeneration({
        frameElement,
        data: {
          status: "error",
          code: "ERR_OAI",
          message: error.message || "Unknown error during generation",
        },
      });
    }
  }

  private onIframeSrcCopy(element: ExcalidrawIframeElement) {
    if (element.customData?.generationData?.status === "done") {
      copyTextToSystemClipboard(element.customData.generationData.html);
      this.setToast({
        message: "copied to clipboard",
        closable: false,
        duration: 1500,
      });
    }
  }

  public onMagicframeToolSelect = () => {
    const selectedElements = this.scene.getSelectedElements({
      selectedElementIds: this.state.selectedElementIds,
    });

    if (selectedElements.length === 0) {
      this.setActiveTool({ type: TOOL_TYPE.magicframe });
      trackEvent("ai", "tool-select (empty-selection)", "d2c");
    } else {
      const selectedMagicFrame: ExcalidrawMagicFrameElement | false =
        selectedElements.length === 1 &&
        isMagicFrameElement(selectedElements[0]) &&
        selectedElements[0];

      // case: user selected elements containing frame-like(s) or are frame
      // members, we don't want to wrap into another magicframe
      // (unless the only selected element is a magic frame which we reuse)
      if (
        !selectedMagicFrame &&
        selectedElements.some((el) => isFrameLikeElement(el) || el.frameId)
      ) {
        this.setActiveTool({ type: TOOL_TYPE.magicframe });
        return;
      }

      trackEvent("ai", "tool-select (existing selection)", "d2c");

      let frame: ExcalidrawMagicFrameElement;
      if (selectedMagicFrame) {
        // a single magicframe already selected -> use it
        frame = selectedMagicFrame;
      } else {
        // selected elements aren't wrapped in magic frame yet -> wrap now

        const [minX, minY, maxX, maxY] = getCommonBounds(selectedElements);
        const padding = 50;

        frame = newMagicFrameElement({
          ...FRAME_STYLE,
          x: minX - padding,
          y: minY - padding,
          width: maxX - minX + padding * 2,
          height: maxY - minY + padding * 2,
          opacity: 100,
          locked: false,
        });

        this.scene.insertElement(frame);

        for (const child of selectedElements) {
          mutateElement(child, { frameId: frame.id });
        }

        this.setState({
          selectedElementIds: { [frame.id]: true },
        });
      }

      this.onMagicFrameGenerate(frame, "upstream");
    }
  };

  private openEyeDropper = ({ type }: { type: "stroke" | "background" }) => {
    jotaiStore.set(activeEyeDropperAtom, {
      swapPreviewOnAlt: true,
      colorPickerType:
        type === "stroke" ? "elementStroke" : "elementBackground",
      onSelect: (color, event) => {
        const shouldUpdateStrokeColor =
          (type === "background" && event.altKey) ||
          (type === "stroke" && !event.altKey);
        const selectedElements = this.scene.getSelectedElements(this.state);
        if (
          !selectedElements.length ||
          this.state.activeTool.type !== "selection"
        ) {
          if (shouldUpdateStrokeColor) {
            this.syncActionResult({
              appState: { ...this.state, currentItemStrokeColor: color },
              storeAction: StoreAction.CAPTURE,
            });
          } else {
            this.syncActionResult({
              appState: { ...this.state, currentItemBackgroundColor: color },
              storeAction: StoreAction.CAPTURE,
            });
          }
        } else {
          this.updateScene({
            elements: this.scene.getElementsIncludingDeleted().map((el) => {
              if (this.state.selectedElementIds[el.id]) {
                return newElementWith(el, {
                  [shouldUpdateStrokeColor ? "strokeColor" : "backgroundColor"]:
                    color,
                });
              }
              return el;
            }),
            storeAction: StoreAction.CAPTURE,
          });
        }
      },
      keepOpenOnAlt: false,
    });
  };

  public dismissLinearEditor = () => {
    setTimeout(() => {
      this.setState({
        editingLinearElement: null,
      });
    });
  };

  public syncActionResult = withBatchedUpdates((actionResult: ActionResult) => {
    if (this.unmounted || actionResult === false) {
      return;
    }

    if (actionResult.storeAction === StoreAction.UPDATE) {
      this.store.shouldUpdateSnapshot();
    } else if (actionResult.storeAction === StoreAction.CAPTURE) {
      this.store.shouldCaptureIncrement();
    }

    let didUpdate = false;

    let editingTextElement: AppState["editingTextElement"] | null = null;
    if (actionResult.elements) {
      this.scene.replaceAllElements(actionResult.elements);
      didUpdate = true;
    }

    if (actionResult.files) {
      this.files = actionResult.replaceFiles
        ? actionResult.files
        : { ...this.files, ...actionResult.files };
      this.addNewImagesToImageCache();
    }

    if (actionResult.appState || editingTextElement || this.state.contextMenu) {
      let viewModeEnabled = actionResult?.appState?.viewModeEnabled || false;
      let zenModeEnabled = actionResult?.appState?.zenModeEnabled || false;
      const theme =
        actionResult?.appState?.theme || this.props.theme || THEME.LIGHT;
      const name = actionResult?.appState?.name ?? this.state.name;
      const errorMessage =
        actionResult?.appState?.errorMessage ?? this.state.errorMessage;
      if (typeof this.props.viewModeEnabled !== "undefined") {
        viewModeEnabled = this.props.viewModeEnabled;
      }

      if (typeof this.props.zenModeEnabled !== "undefined") {
        zenModeEnabled = this.props.zenModeEnabled;
      }

      editingTextElement = actionResult.appState?.editingTextElement || null;

      // make sure editingTextElement points to latest element reference
      if (actionResult.elements && editingTextElement) {
        actionResult.elements.forEach((element) => {
          if (
            editingTextElement?.id === element.id &&
            editingTextElement !== element &&
            isNonDeletedElement(element) &&
            isTextElement(element)
          ) {
            editingTextElement = element;
          }
        });
      }

      if (editingTextElement?.isDeleted) {
        editingTextElement = null;
      }

      this.setState((prevAppState) => {
        const actionAppState = actionResult.appState || {};

        return {
          ...prevAppState,
          ...actionAppState,
          // NOTE this will prevent opening context menu using an action
          // or programmatically from the host, so it will need to be
          // rewritten later
          contextMenu: null,
          editingTextElement,
          viewModeEnabled,
          zenModeEnabled,
          theme,
          name,
          errorMessage,
        };
      });

      didUpdate = true;
    }

    if (!didUpdate && actionResult.storeAction !== StoreAction.NONE) {
      this.scene.triggerUpdate();
    }
  });

  // Lifecycle

  private onBlur = withBatchedUpdates(() => {
    isHoldingSpace = false;
    this.setState({ isBindingEnabled: true });
  });

  private onUnload = () => {
    this.onBlur();
  };

  private disableEvent: EventListener = (event) => {
    event.preventDefault();
  };

  private resetHistory = () => {
    this.history.clear();
  };

  private resetStore = () => {
    this.store.clear();
  };

  /**
   * Resets scene & history.
   * ! Do not use to clear scene user action !
   */
  private resetScene = withBatchedUpdates(
    (opts?: { resetLoadingState: boolean }) => {
      this.scene.replaceAllElements([]);
      this.setState((state) => ({
        ...getDefaultAppState(),
        isLoading: opts?.resetLoadingState ? false : state.isLoading,
        theme: this.state.theme,
      }));
      this.resetStore();
      this.resetHistory();
    },
  );

  private initializeScene = async () => {
    if ("launchQueue" in window && "LaunchParams" in window) {
      (window as any).launchQueue.setConsumer(
        async (launchParams: { files: any[] }) => {
          if (!launchParams.files.length) {
            return;
          }
          const fileHandle = launchParams.files[0];
          const blob: Blob = await fileHandle.getFile();
          this.loadFileToCanvas(
            new File([blob], blob.name || "", { type: blob.type }),
            fileHandle,
          );
        },
      );
    }

    if (this.props.theme) {
      this.setState({ theme: this.props.theme });
    }
    if (!this.state.isLoading) {
      this.setState({ isLoading: true });
    }
    let initialData = null;
    try {
      if (typeof this.props.initialData === "function") {
        initialData = (await this.props.initialData()) || null;
      } else {
        initialData = (await this.props.initialData) || null;
      }
      if (initialData?.libraryItems) {
        this.library
          .updateLibrary({
            libraryItems: initialData.libraryItems,
            merge: true,
          })
          .catch((error) => {
            console.error(error);
          });
      }
    } catch (error: any) {
      console.error(error);
      initialData = {
        appState: {
          errorMessage:
            error.message ||
            "Encountered an error during importing or restoring scene data",
        },
      };
    }
    const scene = restore(initialData, null, null, { repairBindings: true });
    scene.appState = {
      ...scene.appState,
      theme: this.props.theme || scene.appState.theme,
      // we're falling back to current (pre-init) state when deciding
      // whether to open the library, to handle a case where we
      // update the state outside of initialData (e.g. when loading the app
      // with a library install link, which should auto-open the library)
      openSidebar: scene.appState?.openSidebar || this.state.openSidebar,
      activeTool:
        scene.appState.activeTool.type === "image"
          ? { ...scene.appState.activeTool, type: "selection" }
          : scene.appState.activeTool,
      isLoading: false,
      toast: this.state.toast,
    };
    if (initialData?.scrollToContent) {
      scene.appState = {
        ...scene.appState,
        ...calculateScrollCenter(scene.elements, {
          ...scene.appState,
          width: this.state.width,
          height: this.state.height,
          offsetTop: this.state.offsetTop,
          offsetLeft: this.state.offsetLeft,
        }),
      };
    }

    this.resetStore();
    this.resetHistory();
    this.syncActionResult({
      ...scene,
      storeAction: StoreAction.UPDATE,
    });

    // clear the shape and image cache so that any images in initialData
    // can be loaded fresh
    this.clearImageShapeCache();
    // FontFaceSet loadingdone event we listen on may not always
    // fire (looking at you Safari), so on init we manually load all
    // fonts and rerender scene text elements once done. This also
    // seems faster even in browsers that do fire the loadingdone event.
    this.fonts.loadSceneFonts();
  };

  private isMobileBreakpoint = (width: number, height: number) => {
    return (
      width < MQ_MAX_WIDTH_PORTRAIT ||
      (height < MQ_MAX_HEIGHT_LANDSCAPE && width < MQ_MAX_WIDTH_LANDSCAPE)
    );
  };

  private refreshViewportBreakpoints = () => {
    const container = this.excalidrawContainerRef.current;
    if (!container) {
      return;
    }

    const { clientWidth: viewportWidth, clientHeight: viewportHeight } =
      document.body;

    const prevViewportState = this.device.viewport;

    const nextViewportState = updateObject(prevViewportState, {
      isLandscape: viewportWidth > viewportHeight,
      isMobile: this.isMobileBreakpoint(viewportWidth, viewportHeight),
    });

    if (prevViewportState !== nextViewportState) {
      this.device = { ...this.device, viewport: nextViewportState };
      return true;
    }
    return false;
  };

  private refreshEditorBreakpoints = () => {
    const container = this.excalidrawContainerRef.current;
    if (!container) {
      return;
    }

    const { width: editorWidth, height: editorHeight } =
      container.getBoundingClientRect();

    const sidebarBreakpoint =
      this.props.UIOptions.dockedSidebarBreakpoint != null
        ? this.props.UIOptions.dockedSidebarBreakpoint
        : MQ_RIGHT_SIDEBAR_MIN_WIDTH;

    const prevEditorState = this.device.editor;

    const nextEditorState = updateObject(prevEditorState, {
      isMobile: this.isMobileBreakpoint(editorWidth, editorHeight),
      canFitSidebar: editorWidth > sidebarBreakpoint,
    });

    if (prevEditorState !== nextEditorState) {
      this.device = { ...this.device, editor: nextEditorState };
      return true;
    }
    return false;
  };

  private clearImageShapeCache(filesMap?: BinaryFiles) {
    const files = filesMap ?? this.files;
    this.scene.getNonDeletedElements().forEach((element) => {
      if (isInitializedImageElement(element) && files[element.fileId]) {
        this.imageCache.delete(element.fileId);
        ShapeCache.delete(element);
      }
    });
  }

  public async componentDidMount() {
    this.unmounted = false;
    this.excalidrawContainerValue.container =
      this.excalidrawContainerRef.current;

    if (import.meta.env.MODE === ENV.TEST || import.meta.env.DEV) {
      const setState = this.setState.bind(this);
      Object.defineProperties(window.h, {
        state: {
          configurable: true,
          get: () => {
            return this.state;
          },
        },
        setState: {
          configurable: true,
          value: (...args: Parameters<typeof setState>) => {
            return this.setState(...args);
          },
        },
        app: {
          configurable: true,
          value: this,
        },
        history: {
          configurable: true,
          value: this.history,
        },
        store: {
          configurable: true,
          value: this.store,
        },
        fonts: {
          configurable: true,
          value: this.fonts,
        },
      });
    }

    this.store.onStoreIncrementEmitter.on((increment) => {
      this.history.record(increment.elementsChange, increment.appStateChange);
    });

    this.scene.onUpdate(this.triggerRender);
    this.addEventListeners();

    if (this.props.autoFocus && this.excalidrawContainerRef.current) {
      this.focusContainer();
    }

    if (
      // bounding rects don't work in tests so updating
      // the state on init would result in making the test enviro run
      // in mobile breakpoint (0 width/height), making everything fail
      !isTestEnv()
    ) {
      this.refreshViewportBreakpoints();
      this.refreshEditorBreakpoints();
    }

    if (supportsResizeObserver && this.excalidrawContainerRef.current) {
      this.resizeObserver = new ResizeObserver(() => {
        this.refreshEditorBreakpoints();
        this.updateDOMRect();
      });
      this.resizeObserver?.observe(this.excalidrawContainerRef.current);
    }

    const searchParams = new URLSearchParams(window.location.search.slice(1));

    if (searchParams.has("web-share-target")) {
      // Obtain a file that was shared via the Web Share Target API.
      this.restoreFileFromShare();
    } else {
      this.updateDOMRect(this.initializeScene);
    }

    // note that this check seems to always pass in localhost
    if (isBrave() && !isMeasureTextSupported()) {
      this.setState({
        errorMessage: <BraveMeasureTextError />,
      });
    }
  }

  public componentWillUnmount() {
    (window as any).launchQueue?.setConsumer(() => {});
    this.renderer.destroy();
    this.scene.destroy();
    this.scene = new Scene();
    this.fonts = new Fonts(this.scene);
    this.renderer = new Renderer(this.scene);
    this.files = {};
    this.imageCache.clear();
    this.resizeObserver?.disconnect();
    this.unmounted = true;
    this.removeEventListeners();
    this.library.destroy();
    this.laserTrails.stop();
    this.eraserTrail.stop();
    this.onChangeEmitter.clear();
    this.store.onStoreIncrementEmitter.clear();
    ShapeCache.destroy();
    SnapCache.destroy();
    clearTimeout(touchTimeout);
    isSomeElementSelected.clearCache();
    selectGroupsForSelectedElements.clearCache();
    touchTimeout = 0;
    document.documentElement.style.overscrollBehaviorX = "";
  }

  private onResize = withBatchedUpdates(() => {
    this.scene
      .getElementsIncludingDeleted()
      .forEach((element) => ShapeCache.delete(element));
    this.refreshViewportBreakpoints();
    this.updateDOMRect();
    if (!supportsResizeObserver) {
      this.refreshEditorBreakpoints();
    }
    this.setState({});
  });

  /** generally invoked only if fullscreen was invoked programmatically */
  private onFullscreenChange = () => {
    if (
      // points to the iframe element we fullscreened
      !document.fullscreenElement &&
      this.state.activeEmbeddable?.state === "active"
    ) {
      this.setState({
        activeEmbeddable: null,
      });
    }
  };

  private removeEventListeners() {
    this.onRemoveEventListenersEmitter.trigger();
  }

  private addEventListeners() {
    // remove first as we can add event listeners multiple times
    this.removeEventListeners();

    // -------------------------------------------------------------------------
    //                        view+edit mode listeners
    // -------------------------------------------------------------------------

    if (this.props.handleKeyboardGlobally) {
      this.onRemoveEventListenersEmitter.once(
        addEventListener(document, EVENT.KEYDOWN, this.onKeyDown, false),
      );
    }

    this.onRemoveEventListenersEmitter.once(
      addEventListener(
        this.excalidrawContainerRef.current,
        EVENT.WHEEL,
        this.handleWheel,
        { passive: false },
      ),
      addEventListener(window, EVENT.MESSAGE, this.onWindowMessage, false),
      addEventListener(document, EVENT.POINTER_UP, this.removePointer), // #3553
      addEventListener(document, EVENT.COPY, this.onCopy),
      addEventListener(document, EVENT.KEYUP, this.onKeyUp, { passive: true }),
      addEventListener(
        document,
        EVENT.POINTER_MOVE,
        this.updateCurrentCursorPosition,
      ),
      // rerender text elements on font load to fix #637 && #1553
      addEventListener(document.fonts, "loadingdone", (event) => {
        const loadedFontFaces = (event as FontFaceSetLoadEvent).fontfaces;
        this.fonts.onLoaded(loadedFontFaces);
      }),
      // Safari-only desktop pinch zoom
      addEventListener(
        document,
        EVENT.GESTURE_START,
        this.onGestureStart as any,
        false,
      ),
      addEventListener(
        document,
        EVENT.GESTURE_CHANGE,
        this.onGestureChange as any,
        false,
      ),
      addEventListener(
        document,
        EVENT.GESTURE_END,
        this.onGestureEnd as any,
        false,
      ),
      addEventListener(window, EVENT.FOCUS, () => {
        this.maybeCleanupAfterMissingPointerUp(null);
        // browsers (chrome?) tend to free up memory a lot, which results
        // in canvas context being cleared. Thus re-render on focus.
        this.triggerRender(true);
      }),
    );

    if (this.state.viewModeEnabled) {
      return;
    }

    // -------------------------------------------------------------------------
    //                        edit-mode listeners only
    // -------------------------------------------------------------------------

    this.onRemoveEventListenersEmitter.once(
      addEventListener(
        document,
        EVENT.FULLSCREENCHANGE,
        this.onFullscreenChange,
      ),
      addEventListener(document, EVENT.PASTE, this.pasteFromClipboard),
      addEventListener(document, EVENT.CUT, this.onCut),
      addEventListener(window, EVENT.RESIZE, this.onResize, false),
      addEventListener(window, EVENT.UNLOAD, this.onUnload, false),
      addEventListener(window, EVENT.BLUR, this.onBlur, false),
      addEventListener(
        this.excalidrawContainerRef.current,
        EVENT.WHEEL,
        this.handleWheel,
        { passive: false },
      ),
      addEventListener(
        this.excalidrawContainerRef.current,
        EVENT.DRAG_OVER,
        this.disableEvent,
        false,
      ),
      addEventListener(
        this.excalidrawContainerRef.current,
        EVENT.DROP,
        this.disableEvent,
        false,
      ),
    );

    if (this.props.detectScroll) {
      this.onRemoveEventListenersEmitter.once(
        addEventListener(
          getNearestScrollableContainer(this.excalidrawContainerRef.current!),
          EVENT.SCROLL,
          this.onScroll,
        ),
      );
    }
  }

  componentDidUpdate(prevProps: AppProps, prevState: AppState) {
    this.updateEmbeddables();
    const elements = this.scene.getElementsIncludingDeleted();
    const elementsMap = this.scene.getElementsMapIncludingDeleted();
    const nonDeletedElementsMap = this.scene.getNonDeletedElementsMap();

    if (!this.state.showWelcomeScreen && !elements.length) {
      this.setState({ showWelcomeScreen: true });
    }

    if (
      prevProps.UIOptions.dockedSidebarBreakpoint !==
      this.props.UIOptions.dockedSidebarBreakpoint
    ) {
      this.refreshEditorBreakpoints();
    }

    const hasFollowedPersonLeft =
      prevState.userToFollow &&
      !this.state.collaborators.has(prevState.userToFollow.socketId);

    if (hasFollowedPersonLeft) {
      this.maybeUnfollowRemoteUser();
    }

    if (
      prevState.zoom.value !== this.state.zoom.value ||
      prevState.scrollX !== this.state.scrollX ||
      prevState.scrollY !== this.state.scrollY
    ) {
      this.props?.onScrollChange?.(
        this.state.scrollX,
        this.state.scrollY,
        this.state.zoom,
      );
      this.onScrollChangeEmitter.trigger(
        this.state.scrollX,
        this.state.scrollY,
        this.state.zoom,
      );
    }

    if (prevState.userToFollow !== this.state.userToFollow) {
      if (prevState.userToFollow) {
        this.onUserFollowEmitter.trigger({
          userToFollow: prevState.userToFollow,
          action: "UNFOLLOW",
        });
      }

      if (this.state.userToFollow) {
        this.onUserFollowEmitter.trigger({
          userToFollow: this.state.userToFollow,
          action: "FOLLOW",
        });
      }
    }

    if (
      Object.keys(this.state.selectedElementIds).length &&
      isEraserActive(this.state)
    ) {
      this.setState({
        activeTool: updateActiveTool(this.state, { type: "selection" }),
      });
    }
    if (
      this.state.activeTool.type === "eraser" &&
      prevState.theme !== this.state.theme
    ) {
      setEraserCursor(this.interactiveCanvas, this.state.theme);
    }
    // Hide hyperlink popup if shown when element type is not selection
    if (
      prevState.activeTool.type === "selection" &&
      this.state.activeTool.type !== "selection" &&
      this.state.showHyperlinkPopup
    ) {
      this.setState({ showHyperlinkPopup: false });
    }
    if (prevProps.langCode !== this.props.langCode) {
      this.updateLanguage();
    }

    if (isEraserActive(prevState) && !isEraserActive(this.state)) {
      this.eraserTrail.endPath();
    }

    if (prevProps.viewModeEnabled !== this.props.viewModeEnabled) {
      this.setState({ viewModeEnabled: !!this.props.viewModeEnabled });
    }

    if (prevState.viewModeEnabled !== this.state.viewModeEnabled) {
      this.addEventListeners();
      this.deselectElements();
    }

    if (prevProps.zenModeEnabled !== this.props.zenModeEnabled) {
      this.setState({ zenModeEnabled: !!this.props.zenModeEnabled });
    }

    if (prevProps.theme !== this.props.theme && this.props.theme) {
      this.setState({ theme: this.props.theme });
    }

    this.excalidrawContainerRef.current?.classList.toggle(
      "theme--dark",
      this.state.theme === THEME.DARK,
    );

    if (
      this.state.editingLinearElement &&
      !this.state.selectedElementIds[this.state.editingLinearElement.elementId]
    ) {
      // defer so that the storeAction flag isn't reset via current update
      setTimeout(() => {
        // execute only if the condition still holds when the deferred callback
        // executes (it can be scheduled multiple times depending on how
        // many times the component renders)
        this.state.editingLinearElement &&
          this.actionManager.executeAction(actionFinalize);
      });
    }

    // failsafe in case the state is being updated in incorrect order resulting
    // in the editingTextElement being now a deleted element
    if (this.state.editingTextElement?.isDeleted) {
      this.setState({ editingTextElement: null });
    }

    if (
      this.state.selectedLinearElement &&
      !this.state.selectedElementIds[this.state.selectedLinearElement.elementId]
    ) {
      // To make sure `selectedLinearElement` is in sync with `selectedElementIds`, however this shouldn't be needed once
      // we have a single API to update `selectedElementIds`
      this.setState({ selectedLinearElement: null });
    }

    const { multiElement } = prevState;
    if (
      prevState.activeTool !== this.state.activeTool &&
      multiElement != null &&
      isBindingEnabled(this.state) &&
      isBindingElement(multiElement, false)
    ) {
      maybeBindLinearElement(
        multiElement,
        this.state,
        tupleToCoors(
          LinearElementEditor.getPointAtIndexGlobalCoordinates(
            multiElement,
            -1,
            nonDeletedElementsMap,
          ),
        ),
        this.scene.getNonDeletedElementsMap(),
        this.scene.getNonDeletedElements(),
      );
    }

    this.store.commit(elementsMap, this.state);

    // Do not notify consumers if we're still loading the scene. Among other
    // potential issues, this fixes a case where the tab isn't focused during
    // init, which would trigger onChange with empty elements, which would then
    // override whatever is in localStorage currently.
    if (!this.state.isLoading) {
      this.props.onChange?.(elements, this.state, this.files);
      this.onChangeEmitter.trigger(elements, this.state, this.files);
    }
  }

  private renderInteractiveSceneCallback = ({
    atLeastOneVisibleElement,
    scrollBars,
    elementsMap,
  }: RenderInteractiveSceneCallback) => {
    if (scrollBars) {
      currentScrollBars = scrollBars;
    }
    const scrolledOutside =
      // hide when editing text
      this.state.editingTextElement
        ? false
        : !atLeastOneVisibleElement && elementsMap.size > 0;
    if (this.state.scrolledOutside !== scrolledOutside) {
      this.setState({ scrolledOutside });
    }

    this.scheduleImageRefresh();
  };

  private onScroll = debounce(() => {
    const { offsetTop, offsetLeft } = this.getCanvasOffsets();
    this.setState((state) => {
      if (state.offsetLeft === offsetLeft && state.offsetTop === offsetTop) {
        return null;
      }
      return { offsetTop, offsetLeft };
    });
  }, SCROLL_TIMEOUT);

  // Copy/paste

  private onCut = withBatchedUpdates((event: ClipboardEvent) => {
    const isExcalidrawActive = this.excalidrawContainerRef.current?.contains(
      document.activeElement,
    );
    if (!isExcalidrawActive || isWritableElement(event.target)) {
      return;
    }
    this.actionManager.executeAction(actionCut, "keyboard", event);
    event.preventDefault();
    event.stopPropagation();
  });

  private onCopy = withBatchedUpdates((event: ClipboardEvent) => {
    const isExcalidrawActive = this.excalidrawContainerRef.current?.contains(
      document.activeElement,
    );
    if (!isExcalidrawActive || isWritableElement(event.target)) {
      return;
    }
    this.actionManager.executeAction(actionCopy, "keyboard", event);
    event.preventDefault();
    event.stopPropagation();
  });

  private static resetTapTwice() {
    didTapTwice = false;
  }

  private onTouchStart = (event: TouchEvent) => {
    // fix for Apple Pencil Scribble (do not prevent for other devices)
    if (isIOS) {
      event.preventDefault();
    }

    if (!didTapTwice) {
      didTapTwice = true;
      clearTimeout(tappedTwiceTimer);
      tappedTwiceTimer = window.setTimeout(
        App.resetTapTwice,
        TAP_TWICE_TIMEOUT,
      );
      return;
    }
    // insert text only if we tapped twice with a single finger
    // event.touches.length === 1 will also prevent inserting text when user's zooming
    if (didTapTwice && event.touches.length === 1) {
      const touch = event.touches[0];
      // @ts-ignore
      this.handleCanvasDoubleClick({
        clientX: touch.clientX,
        clientY: touch.clientY,
      });
      didTapTwice = false;
      clearTimeout(tappedTwiceTimer);
    }

    if (event.touches.length === 2) {
      this.setState({
        selectedElementIds: makeNextSelectedElementIds({}, this.state),
        activeEmbeddable: null,
      });
    }
  };

  private onTouchEnd = (event: TouchEvent) => {
    this.resetContextMenuTimer();
    if (event.touches.length > 0) {
      this.setState({
        previousSelectedElementIds: {},
        selectedElementIds: makeNextSelectedElementIds(
          this.state.previousSelectedElementIds,
          this.state,
        ),
      });
    } else {
      gesture.pointers.clear();
    }
  };

  public pasteFromClipboard = withBatchedUpdates(
    async (event: ClipboardEvent) => {
      const isPlainPaste = !!IS_PLAIN_PASTE;

      // #686
      const target = document.activeElement;
      const isExcalidrawActive =
        this.excalidrawContainerRef.current?.contains(target);
      if (event && !isExcalidrawActive) {
        return;
      }

      const elementUnderCursor = document.elementFromPoint(
        this.lastViewportPosition.x,
        this.lastViewportPosition.y,
      );
      if (
        event &&
        (!(elementUnderCursor instanceof HTMLCanvasElement) ||
          isWritableElement(target))
      ) {
        return;
      }

      const { x: sceneX, y: sceneY } = viewportCoordsToSceneCoords(
        {
          clientX: this.lastViewportPosition.x,
          clientY: this.lastViewportPosition.y,
        },
        this.state,
      );

      // must be called in the same frame (thus before any awaits) as the paste
      // event else some browsers (FF...) will clear the clipboardData
      // (something something security)
      let file = event?.clipboardData?.files[0];
      const data = await parseClipboard(event, isPlainPaste);
      if (!file && !isPlainPaste) {
        if (data.mixedContent) {
          return this.addElementsFromMixedContentPaste(data.mixedContent, {
            isPlainPaste,
            sceneX,
            sceneY,
          });
        } else if (data.text) {
          const string = data.text.trim();
          if (string.startsWith("<svg") && string.endsWith("</svg>")) {
            // ignore SVG validation/normalization which will be done during image
            // initialization
            file = SVGStringToFile(string);
          }
        }
      }

      // prefer spreadsheet data over image file (MS Office/Libre Office)
      if (isSupportedImageFile(file) && !data.spreadsheet) {
        if (!this.isToolSupported("image")) {
          this.setState({ errorMessage: t("errors.imageToolNotSupported") });
          return;
        }

        const imageElement = this.createImageElement({ sceneX, sceneY });
        this.insertImageElement(imageElement, file);
        this.initializeImageDimensions(imageElement);
        this.setState({
          selectedElementIds: makeNextSelectedElementIds(
            {
              [imageElement.id]: true,
            },
            this.state,
          ),
        });

        return;
      }

      if (this.props.onPaste) {
        try {
          if ((await this.props.onPaste(data, event)) === false) {
            return;
          }
        } catch (error: any) {
          console.error(error);
        }
      }

      if (data.errorMessage) {
        this.setState({ errorMessage: data.errorMessage });
      } else if (data.spreadsheet && !isPlainPaste) {
        this.setState({
          pasteDialog: {
            data: data.spreadsheet,
            shown: true,
          },
        });
      } else if (data.elements) {
        const elements = (
          data.programmaticAPI
            ? convertToExcalidrawElements(
                data.elements as ExcalidrawElementSkeleton[],
              )
            : data.elements
        ) as readonly ExcalidrawElement[];
        // TODO remove formatting from elements if isPlainPaste
        this.addElementsFromPasteOrLibrary({
          elements,
          files: data.files || null,
          position: "cursor",
          retainSeed: isPlainPaste,
        });
      } else if (data.text) {
        if (data.text && isMaybeMermaidDefinition(data.text)) {
          const api = await import("@excalidraw/mermaid-to-excalidraw");

          try {
            const { elements: skeletonElements, files } =
              await api.parseMermaidToExcalidraw(data.text);

            const elements = convertToExcalidrawElements(skeletonElements, {
              regenerateIds: true,
            });

            this.addElementsFromPasteOrLibrary({
              elements,
              files,
              position: "cursor",
            });

            return;
          } catch (err: any) {
            console.warn(
              `parsing pasted text as mermaid definition failed: ${err.message}`,
            );
          }
        }

        const nonEmptyLines = normalizeEOL(data.text)
          .split(/\n+/)
          .map((s) => s.trim())
          .filter(Boolean);

        const embbeddableUrls = nonEmptyLines
          .map((str) => maybeParseEmbedSrc(str))
          .filter((string) => {
            return (
              embeddableURLValidator(string, this.props.validateEmbeddable) &&
              (/^(http|https):\/\/[^\s/$.?#].[^\s]*$/.test(string) ||
                getEmbedLink(string)?.type === "video")
            );
          });

        if (
          !IS_PLAIN_PASTE &&
          embbeddableUrls.length > 0 &&
          // if there were non-embeddable text (lines) mixed in with embeddable
          // urls, ignore and paste as text
          embbeddableUrls.length === nonEmptyLines.length
        ) {
          const embeddables: NonDeleted<ExcalidrawEmbeddableElement>[] = [];
          for (const url of embbeddableUrls) {
            const prevEmbeddable: ExcalidrawEmbeddableElement | undefined =
              embeddables[embeddables.length - 1];
            const embeddable = this.insertEmbeddableElement({
              sceneX: prevEmbeddable
                ? prevEmbeddable.x + prevEmbeddable.width + 20
                : sceneX,
              sceneY,
              link: normalizeLink(url),
            });
            if (embeddable) {
              embeddables.push(embeddable);
            }
          }
          if (embeddables.length) {
            this.setState({
              selectedElementIds: Object.fromEntries(
                embeddables.map((embeddable) => [embeddable.id, true]),
              ),
            });
          }
          return;
        }
        this.addTextFromPaste(data.text, isPlainPaste);
      }
      this.setActiveTool({ type: "selection" });
      event?.preventDefault();
    },
  );

  addElementsFromPasteOrLibrary = (opts: {
    elements: readonly ExcalidrawElement[];
    files: BinaryFiles | null;
    position: { clientX: number; clientY: number } | "cursor" | "center";
    retainSeed?: boolean;
    fitToContent?: boolean;
  }) => {
    let elements = opts.elements.map((el, _, elements) => {
      if (isElbowArrow(el)) {
        const startEndElements = [
          el.startBinding &&
            elements.find((l) => l.id === el.startBinding?.elementId),
          el.endBinding &&
            elements.find((l) => l.id === el.endBinding?.elementId),
        ];
        const startBinding = startEndElements[0] ? el.startBinding : null;
        const endBinding = startEndElements[1] ? el.endBinding : null;
        return {
          ...el,
          ...updateElbowArrowPoints(
            {
              ...el,
              startBinding,
              endBinding,
            },
            toBrandedType<NonDeletedSceneElementsMap>(
              new Map(
                startEndElements
                  .filter((x) => x != null)
                  .map(
                    (el) =>
                      [el!.id, el] as [
                        string,
                        Ordered<NonDeletedExcalidrawElement>,
                      ],
                  ),
              ),
            ),
            { points: el.points },
          ),
        };
      }

      return el;
    });
    elements = restoreElements(elements, null, undefined);
    const [minX, minY, maxX, maxY] = getCommonBounds(elements);

    const elementsCenterX = distance(minX, maxX) / 2;
    const elementsCenterY = distance(minY, maxY) / 2;

    const clientX =
      typeof opts.position === "object"
        ? opts.position.clientX
        : opts.position === "cursor"
        ? this.lastViewportPosition.x
        : this.state.width / 2 + this.state.offsetLeft;
    const clientY =
      typeof opts.position === "object"
        ? opts.position.clientY
        : opts.position === "cursor"
        ? this.lastViewportPosition.y
        : this.state.height / 2 + this.state.offsetTop;

    const { x, y } = viewportCoordsToSceneCoords(
      { clientX, clientY },
      this.state,
    );

    const dx = x - elementsCenterX;
    const dy = y - elementsCenterY;

    const [gridX, gridY] = getGridPoint(dx, dy, this.getEffectiveGridSize());

    const newElements = duplicateElements(
      elements.map((element) => {
        return newElementWith(element, {
          x: element.x + gridX - minX,
          y: element.y + gridY - minY,
        });
      }),
      {
        randomizeSeed: !opts.retainSeed,
      },
    );

    const prevElements = this.scene.getElementsIncludingDeleted();
    const nextElements = [...prevElements, ...newElements];

    syncMovedIndices(nextElements, arrayToMap(newElements));

    const topLayerFrame = this.getTopLayerFrameAtSceneCoords({ x, y });

    if (topLayerFrame) {
      const eligibleElements = filterElementsEligibleAsFrameChildren(
        newElements,
        topLayerFrame,
      );
      addElementsToFrame(nextElements, eligibleElements, topLayerFrame);
    }

    this.scene.replaceAllElements(nextElements);

    newElements.forEach((newElement) => {
      if (isTextElement(newElement) && isBoundToContainer(newElement)) {
        const container = getContainerElement(
          newElement,
          this.scene.getElementsMapIncludingDeleted(),
        );
        redrawTextBoundingBox(
          newElement,
          container,
          this.scene.getElementsMapIncludingDeleted(),
        );
      }
    });

    if (opts.files) {
      this.files = { ...this.files, ...opts.files };
    }

    this.store.shouldCaptureIncrement();

    const nextElementsToSelect =
      excludeElementsInFramesFromSelection(newElements);

    this.setState(
      {
        ...this.state,
        // keep sidebar (presumably the library) open if it's docked and
        // can fit.
        //
        // Note, we should close the sidebar only if we're dropping items
        // from library, not when pasting from clipboard. Alas.
        openSidebar:
          this.state.openSidebar &&
          this.device.editor.canFitSidebar &&
          jotaiStore.get(isSidebarDockedAtom)
            ? this.state.openSidebar
            : null,
        ...selectGroupsForSelectedElements(
          {
            editingGroupId: null,
            selectedElementIds: nextElementsToSelect.reduce(
              (acc: Record<ExcalidrawElement["id"], true>, element) => {
                if (!isBoundToContainer(element)) {
                  acc[element.id] = true;
                }
                return acc;
              },
              {},
            ),
          },
          this.scene.getNonDeletedElements(),
          this.state,
          this,
        ),
      },
      () => {
        if (opts.files) {
          this.addNewImagesToImageCache();
        }
      },
    );
    this.setActiveTool({ type: "selection" });

    if (opts.fitToContent) {
      this.scrollToContent(newElements, {
        fitToContent: true,
        canvasOffsets: this.getEditorUIOffsets(),
      });
    }
  };

  // TODO rewrite this to paste both text & images at the same time if
  // pasted data contains both
  private async addElementsFromMixedContentPaste(
    mixedContent: PastedMixedContent,
    {
      isPlainPaste,
      sceneX,
      sceneY,
    }: { isPlainPaste: boolean; sceneX: number; sceneY: number },
  ) {
    if (
      !isPlainPaste &&
      mixedContent.some((node) => node.type === "imageUrl") &&
      this.isToolSupported("image")
    ) {
      const imageURLs = mixedContent
        .filter((node) => node.type === "imageUrl")
        .map((node) => node.value);
      const responses = await Promise.all(
        imageURLs.map(async (url) => {
          try {
            return { file: await ImageURLToFile(url) };
          } catch (error: any) {
            let errorMessage = error.message;
            if (error.cause === "FETCH_ERROR") {
              errorMessage = t("errors.failedToFetchImage");
            } else if (error.cause === "UNSUPPORTED") {
              errorMessage = t("errors.unsupportedFileType");
            }
            return { errorMessage };
          }
        }),
      );
      let y = sceneY;
      let firstImageYOffsetDone = false;
      const nextSelectedIds: Record<ExcalidrawElement["id"], true> = {};
      for (const response of responses) {
        if (response.file) {
          const imageElement = this.createImageElement({
            sceneX,
            sceneY: y,
          });

          const initializedImageElement = await this.insertImageElement(
            imageElement,
            response.file,
          );
          if (initializedImageElement) {
            // vertically center first image in the batch
            if (!firstImageYOffsetDone) {
              firstImageYOffsetDone = true;
              y -= initializedImageElement.height / 2;
            }
            // hack to reset the `y` coord because we vertically center during
            // insertImageElement
            mutateElement(initializedImageElement, { y }, false);

            y = imageElement.y + imageElement.height + 25;

            nextSelectedIds[imageElement.id] = true;
          }
        }
      }

      this.setState({
        selectedElementIds: makeNextSelectedElementIds(
          nextSelectedIds,
          this.state,
        ),
      });

      const error = responses.find((response) => !!response.errorMessage);
      if (error && error.errorMessage) {
        this.setState({ errorMessage: error.errorMessage });
      }
    } else {
      const textNodes = mixedContent.filter((node) => node.type === "text");
      if (textNodes.length) {
        this.addTextFromPaste(
          textNodes.map((node) => node.value).join("\n\n"),
          isPlainPaste,
        );
      }
    }
  }

  private addTextFromPaste(text: string, isPlainPaste = false) {
    const { x, y } = viewportCoordsToSceneCoords(
      {
        clientX: this.lastViewportPosition.x,
        clientY: this.lastViewportPosition.y,
      },
      this.state,
    );

    const textElementProps = {
      x,
      y,
      strokeColor: this.state.currentItemStrokeColor,
      backgroundColor: this.state.currentItemBackgroundColor,
      fillStyle: this.state.currentItemFillStyle,
      strokeWidth: this.state.currentItemStrokeWidth,
      strokeStyle: this.state.currentItemStrokeStyle,
      roundness: null,
      roughness: this.state.currentItemRoughness,
      opacity: this.state.currentItemOpacity,
      text,
      fontSize: this.state.currentItemFontSize,
      fontFamily: this.state.currentItemFontFamily,
      textAlign: DEFAULT_TEXT_ALIGN,
      verticalAlign: DEFAULT_VERTICAL_ALIGN,
      locked: false,
    };
    const fontString = getFontString({
      fontSize: textElementProps.fontSize,
      fontFamily: textElementProps.fontFamily,
    });
    const lineHeight = getLineHeight(textElementProps.fontFamily);
    const [x1, , x2] = getVisibleSceneBounds(this.state);
    // long texts should not go beyond 800 pixels in width nor should it go below 200 px
    const maxTextWidth = Math.max(Math.min((x2 - x1) * 0.5, 800), 200);
    const LINE_GAP = 10;
    let currentY = y;

    const lines = isPlainPaste ? [text] : text.split("\n");
    const textElements = lines.reduce(
      (acc: ExcalidrawTextElement[], line, idx) => {
        const originalText = normalizeText(line).trim();
        if (originalText.length) {
          const topLayerFrame = this.getTopLayerFrameAtSceneCoords({
            x,
            y: currentY,
          });

          let metrics = measureText(originalText, fontString, lineHeight);
          const isTextUnwrapped = metrics.width > maxTextWidth;

          const text = isTextUnwrapped
            ? wrapText(originalText, fontString, maxTextWidth)
            : originalText;

          metrics = isTextUnwrapped
            ? measureText(text, fontString, lineHeight)
            : metrics;

          const startX = x - metrics.width / 2;
          const startY = currentY - metrics.height / 2;

          const element = newTextElement({
            ...textElementProps,
            x: startX,
            y: startY,
            text,
            originalText,
            lineHeight,
            autoResize: !isTextUnwrapped,
            frameId: topLayerFrame ? topLayerFrame.id : null,
          });
          acc.push(element);
          currentY += element.height + LINE_GAP;
        } else {
          const prevLine = lines[idx - 1]?.trim();
          // add paragraph only if previous line was not empty, IOW don't add
          // more than one empty line
          if (prevLine) {
            currentY +=
              getLineHeightInPx(textElementProps.fontSize, lineHeight) +
              LINE_GAP;
          }
        }

        return acc;
      },
      [],
    );

    if (textElements.length === 0) {
      return;
    }

    this.scene.insertElements(textElements);

    this.setState({
      selectedElementIds: makeNextSelectedElementIds(
        Object.fromEntries(textElements.map((el) => [el.id, true])),
        this.state,
      ),
    });

    if (
      !isPlainPaste &&
      textElements.length > 1 &&
      PLAIN_PASTE_TOAST_SHOWN === false &&
      !this.device.editor.isMobile
    ) {
      this.setToast({
        message: t("toast.pasteAsSingleElement", {
          shortcut: getShortcutKey("CtrlOrCmd+Shift+V"),
        }),
        duration: 5000,
      });
      PLAIN_PASTE_TOAST_SHOWN = true;
    }

    this.store.shouldCaptureIncrement();
  }

  setAppState: React.Component<any, AppState>["setState"] = (
    state,
    callback,
  ) => {
    this.setState(state, callback);
  };

  removePointer = (event: React.PointerEvent<HTMLElement> | PointerEvent) => {
    if (touchTimeout) {
      this.resetContextMenuTimer();
    }

    gesture.pointers.delete(event.pointerId);
  };

  toggleLock = (source: "keyboard" | "ui" = "ui") => {
    if (!this.state.activeTool.locked) {
      trackEvent(
        "toolbar",
        "toggleLock",
        `${source} (${this.device.editor.isMobile ? "mobile" : "desktop"})`,
      );
    }
    this.setState((prevState) => {
      return {
        activeTool: {
          ...prevState.activeTool,
          ...updateActiveTool(
            this.state,
            prevState.activeTool.locked
              ? { type: "selection" }
              : prevState.activeTool,
          ),
          locked: !prevState.activeTool.locked,
        },
      };
    });
  };

  updateFrameRendering = (
    opts:
      | Partial<AppState["frameRendering"]>
      | ((
          prevState: AppState["frameRendering"],
        ) => Partial<AppState["frameRendering"]>),
  ) => {
    this.setState((prevState) => {
      const next =
        typeof opts === "function" ? opts(prevState.frameRendering) : opts;
      return {
        frameRendering: {
          enabled: next?.enabled ?? prevState.frameRendering.enabled,
          clip: next?.clip ?? prevState.frameRendering.clip,
          name: next?.name ?? prevState.frameRendering.name,
          outline: next?.outline ?? prevState.frameRendering.outline,
        },
      };
    });
  };

  togglePenMode = (force: boolean | null) => {
    this.setState((prevState) => {
      return {
        penMode: force ?? !prevState.penMode,
        penDetected: true,
      };
    });
  };

  onHandToolToggle = () => {
    this.actionManager.executeAction(actionToggleHandTool);
  };

  /**
   * Zooms on canvas viewport center
   */
  zoomCanvas = (
    /**
     * Decimal fraction, auto-clamped between MIN_ZOOM and MAX_ZOOM.
     * 1 = 100% zoom, 2 = 200% zoom, 0.5 = 50% zoom
     */
    value: number,
  ) => {
    this.setState({
      ...getStateForZoom(
        {
          viewportX: this.state.width / 2 + this.state.offsetLeft,
          viewportY: this.state.height / 2 + this.state.offsetTop,
          nextZoom: getNormalizedZoom(value),
        },
        this.state,
      ),
    });
  };

  private cancelInProgressAnimation: (() => void) | null = null;

  scrollToContent = (
    target:
      | ExcalidrawElement
      | readonly ExcalidrawElement[] = this.scene.getNonDeletedElements(),
    opts?: (
      | {
          fitToContent?: boolean;
          fitToViewport?: never;
          viewportZoomFactor?: number;
          animate?: boolean;
          duration?: number;
        }
      | {
          fitToContent?: never;
          fitToViewport?: boolean;
          /** when fitToViewport=true, how much screen should the content cover,
           * between 0.1 (10%) and 1 (100%)
           */
          viewportZoomFactor?: number;
          animate?: boolean;
          duration?: number;
        }
    ) & {
      minZoom?: number;
      maxZoom?: number;
      canvasOffsets?: Offsets;
    },
  ) => {
    this.cancelInProgressAnimation?.();

    // convert provided target into ExcalidrawElement[] if necessary
    const targetElements = Array.isArray(target) ? target : [target];

    let zoom = this.state.zoom;
    let scrollX = this.state.scrollX;
    let scrollY = this.state.scrollY;

    if (opts?.fitToContent || opts?.fitToViewport) {
      const { appState } = zoomToFit({
        canvasOffsets: opts.canvasOffsets,
        targetElements,
        appState: this.state,
        fitToViewport: !!opts?.fitToViewport,
        viewportZoomFactor: opts?.viewportZoomFactor,
        minZoom: opts?.minZoom,
        maxZoom: opts?.maxZoom,
      });
      zoom = appState.zoom;
      scrollX = appState.scrollX;
      scrollY = appState.scrollY;
    } else {
      // compute only the viewport location, without any zoom adjustment
      const scroll = calculateScrollCenter(targetElements, this.state);
      scrollX = scroll.scrollX;
      scrollY = scroll.scrollY;
    }

    // when animating, we use RequestAnimationFrame to prevent the animation
    // from slowing down other processes
    if (opts?.animate) {
      const origScrollX = this.state.scrollX;
      const origScrollY = this.state.scrollY;
      const origZoom = this.state.zoom.value;

      const cancel = easeToValuesRAF({
        fromValues: {
          scrollX: origScrollX,
          scrollY: origScrollY,
          zoom: origZoom,
        },
        toValues: { scrollX, scrollY, zoom: zoom.value },
        interpolateValue: (from, to, progress, key) => {
          // for zoom, use different easing
          if (key === "zoom") {
            return from * Math.pow(to / from, easeOut(progress));
          }
          // handle using default
          return undefined;
        },
        onStep: ({ scrollX, scrollY, zoom }) => {
          this.setState({
            scrollX,
            scrollY,
            zoom: { value: zoom },
          });
        },
        onStart: () => {
          this.setState({ shouldCacheIgnoreZoom: true });
        },
        onEnd: () => {
          this.setState({ shouldCacheIgnoreZoom: false });
        },
        onCancel: () => {
          this.setState({ shouldCacheIgnoreZoom: false });
        },
        duration: opts?.duration ?? 500,
      });

      this.cancelInProgressAnimation = () => {
        cancel();
        this.cancelInProgressAnimation = null;
      };
    } else {
      this.setState({ scrollX, scrollY, zoom });
    }
  };

  private maybeUnfollowRemoteUser = () => {
    if (this.state.userToFollow) {
      this.setState({ userToFollow: null });
    }
  };

  /** use when changing scrollX/scrollY/zoom based on user interaction */
  private translateCanvas: React.Component<any, AppState>["setState"] = (
    state,
  ) => {
    this.cancelInProgressAnimation?.();
    this.maybeUnfollowRemoteUser();
    this.setState(state);
  };

  setToast = (
    toast: {
      message: string;
      closable?: boolean;
      duration?: number;
    } | null,
  ) => {
    this.setState({ toast });
  };

  restoreFileFromShare = async () => {
    try {
      const webShareTargetCache = await caches.open("web-share-target");

      const response = await webShareTargetCache.match("shared-file");
      if (response) {
        const blob = await response.blob();
        const file = new File([blob], blob.name || "", { type: blob.type });
        this.loadFileToCanvas(file, null);
        await webShareTargetCache.delete("shared-file");
        window.history.replaceState(null, APP_NAME, window.location.pathname);
      }
    } catch (error: any) {
      this.setState({ errorMessage: error.message });
    }
  };

  /** adds supplied files to existing files in the appState */
  public addFiles: ExcalidrawImperativeAPI["addFiles"] = withBatchedUpdates(
    (files) => {
      const filesMap = files.reduce((acc, fileData) => {
        acc.set(fileData.id, fileData);
        return acc;
      }, new Map<FileId, BinaryFileData>());

      this.files = { ...this.files, ...Object.fromEntries(filesMap) };

      this.clearImageShapeCache(Object.fromEntries(filesMap));
      this.scene.triggerUpdate();

      this.addNewImagesToImageCache();
    },
  );

  public updateScene = withBatchedUpdates(
    <K extends keyof AppState>(sceneData: {
      elements?: SceneData["elements"];
      appState?: Pick<AppState, K> | null;
      collaborators?: SceneData["collaborators"];
      /** @default StoreAction.NONE */
      storeAction?: SceneData["storeAction"];
    }) => {
      const nextElements = syncInvalidIndices(sceneData.elements ?? []);

      if (sceneData.storeAction && sceneData.storeAction !== StoreAction.NONE) {
        const prevCommittedAppState = this.store.snapshot.appState;
        const prevCommittedElements = this.store.snapshot.elements;

        const nextCommittedAppState = sceneData.appState
          ? Object.assign({}, prevCommittedAppState, sceneData.appState) // new instance, with partial appstate applied to previously captured one, including hidden prop inside `prevCommittedAppState`
          : prevCommittedAppState;

        const nextCommittedElements = sceneData.elements
          ? this.store.filterUncomittedElements(
              this.scene.getElementsMapIncludingDeleted(), // Only used to detect uncomitted local elements
              arrayToMap(nextElements), // We expect all (already reconciled) elements
            )
          : prevCommittedElements;

        // WARN: store action always performs deep clone of changed elements, for ephemeral remote updates (i.e. remote dragging, resizing, drawing) we might consider doing something smarter
        // do NOT schedule store actions (execute after re-render), as it might cause unexpected concurrency issues if not handled well
        if (sceneData.storeAction === StoreAction.CAPTURE) {
          this.store.captureIncrement(
            nextCommittedElements,
            nextCommittedAppState,
          );
        } else if (sceneData.storeAction === StoreAction.UPDATE) {
          this.store.updateSnapshot(
            nextCommittedElements,
            nextCommittedAppState,
          );
        }
      }

      if (sceneData.appState) {
        this.setState(sceneData.appState);
      }

      if (sceneData.elements) {
        this.scene.replaceAllElements(nextElements);
      }

      if (sceneData.collaborators) {
        this.setState({ collaborators: sceneData.collaborators });
      }
    },
  );

  private triggerRender = (
    /** force always re-renders canvas even if no change */
    force?: boolean,
  ) => {
    if (force === true) {
      this.scene.triggerUpdate();
    } else {
      this.setState({});
    }
  };

  /**
   * @returns whether the menu was toggled on or off
   */
  public toggleSidebar = ({
    name,
    tab,
    force,
  }: {
    name: SidebarName | null;
    tab?: SidebarTabName;
    force?: boolean;
  }): boolean => {
    let nextName;
    if (force === undefined) {
      nextName =
        this.state.openSidebar?.name === name &&
        this.state.openSidebar?.tab === tab
          ? null
          : name;
    } else {
      nextName = force ? name : null;
    }

    const nextState: AppState["openSidebar"] = nextName
      ? { name: nextName }
      : null;
    if (nextState && tab) {
      nextState.tab = tab;
    }

    this.setState({ openSidebar: nextState });

    return !!nextName;
  };

  private updateCurrentCursorPosition = withBatchedUpdates(
    (event: MouseEvent) => {
      this.lastViewportPosition.x = event.clientX;
      this.lastViewportPosition.y = event.clientY;
    },
  );

  public getEditorUIOffsets = (): Offsets => {
    const toolbarBottom =
      this.excalidrawContainerRef?.current
        ?.querySelector(".App-toolbar")
        ?.getBoundingClientRect()?.bottom ?? 0;
    const sidebarRect = this.excalidrawContainerRef?.current
      ?.querySelector(".sidebar")
      ?.getBoundingClientRect();
    const propertiesPanelRect = this.excalidrawContainerRef?.current
      ?.querySelector(".App-menu__left")
      ?.getBoundingClientRect();

    const PADDING = 16;

    return getLanguage().rtl
      ? {
          top: toolbarBottom + PADDING,
          right:
            Math.max(
              this.state.width -
                (propertiesPanelRect?.left ?? this.state.width),
              0,
            ) + PADDING,
          bottom: PADDING,
          left: Math.max(sidebarRect?.right ?? 0, 0) + PADDING,
        }
      : {
          top: toolbarBottom + PADDING,
          right: Math.max(
            this.state.width -
              (sidebarRect?.left ?? this.state.width) +
              PADDING,
            0,
          ),
          bottom: PADDING,
          left: Math.max(propertiesPanelRect?.right ?? 0, 0) + PADDING,
        };
  };

  // Input handling
  private onKeyDown = withBatchedUpdates(
    (event: React.KeyboardEvent | KeyboardEvent) => {
      // normalize `event.key` when CapsLock is pressed #2372

      if (
        "Proxy" in window &&
        ((!event.shiftKey && /^[A-Z]$/.test(event.key)) ||
          (event.shiftKey && /^[a-z]$/.test(event.key)))
      ) {
        event = new Proxy(event, {
          get(ev: any, prop) {
            const value = ev[prop];
            if (typeof value === "function") {
              // fix for Proxies hijacking `this`
              return value.bind(ev);
            }
            return prop === "key"
              ? // CapsLock inverts capitalization based on ShiftKey, so invert
                // it back
                event.shiftKey
                ? ev.key.toUpperCase()
                : ev.key.toLowerCase()
              : value;
          },
        });
      }

      if (!isInputLike(event.target)) {
        if (
          (event.key === KEYS.ESCAPE || event.key === KEYS.ENTER) &&
          this.state.croppingElementId
        ) {
          this.finishImageCropping();
          return;
        }

        const selectedElements = getSelectedElements(
          this.scene.getNonDeletedElementsMap(),
          this.state,
        );

        if (
          selectedElements.length === 1 &&
          isImageElement(selectedElements[0]) &&
          event.key === KEYS.ENTER
        ) {
          this.startImageCropping(selectedElements[0]);
          return;
        }

        if (
          event.key === KEYS.ESCAPE &&
          this.flowChartCreator.isCreatingChart
        ) {
          this.flowChartCreator.clear();
          this.triggerRender(true);
          return;
        }

        const arrowKeyPressed = isArrowKey(event.key);

        if (event[KEYS.CTRL_OR_CMD] && arrowKeyPressed && !event.shiftKey) {
          event.preventDefault();

          const selectedElements = getSelectedElements(
            this.scene.getNonDeletedElementsMap(),
            this.state,
          );

          if (
            selectedElements.length === 1 &&
            isFlowchartNodeElement(selectedElements[0])
          ) {
            this.flowChartCreator.createNodes(
              selectedElements[0],
              this.scene.getNonDeletedElementsMap(),
              this.state,
              getLinkDirectionFromKey(event.key),
            );
          }

          if (
            this.flowChartCreator.pendingNodes?.length &&
            !isElementCompletelyInViewport(
              this.flowChartCreator.pendingNodes,
              this.canvas.width / window.devicePixelRatio,
              this.canvas.height / window.devicePixelRatio,
              {
                offsetLeft: this.state.offsetLeft,
                offsetTop: this.state.offsetTop,
                scrollX: this.state.scrollX,
                scrollY: this.state.scrollY,
                zoom: this.state.zoom,
              },
              this.scene.getNonDeletedElementsMap(),
              this.getEditorUIOffsets(),
            )
          ) {
            this.scrollToContent(this.flowChartCreator.pendingNodes, {
              animate: true,
              duration: 300,
              fitToContent: true,
              canvasOffsets: this.getEditorUIOffsets(),
            });
          }

          return;
        }

        if (event.altKey) {
          const selectedElements = getSelectedElements(
            this.scene.getNonDeletedElementsMap(),
            this.state,
          );

          if (selectedElements.length === 1 && arrowKeyPressed) {
            event.preventDefault();

            const nextId = this.flowChartNavigator.exploreByDirection(
              selectedElements[0],
              this.scene.getNonDeletedElementsMap(),
              getLinkDirectionFromKey(event.key),
            );

            if (nextId) {
              this.setState((prevState) => ({
                selectedElementIds: makeNextSelectedElementIds(
                  {
                    [nextId]: true,
                  },
                  prevState,
                ),
              }));

              const nextNode = this.scene
                .getNonDeletedElementsMap()
                .get(nextId);

              if (
                nextNode &&
                !isElementCompletelyInViewport(
                  [nextNode],
                  this.canvas.width / window.devicePixelRatio,
                  this.canvas.height / window.devicePixelRatio,
                  {
                    offsetLeft: this.state.offsetLeft,
                    offsetTop: this.state.offsetTop,
                    scrollX: this.state.scrollX,
                    scrollY: this.state.scrollY,
                    zoom: this.state.zoom,
                  },
                  this.scene.getNonDeletedElementsMap(),
                  this.getEditorUIOffsets(),
                )
              ) {
                this.scrollToContent(nextNode, {
                  animate: true,
                  duration: 300,
                  canvasOffsets: this.getEditorUIOffsets(),
                });
              }
            }
            return;
          }
        }
      }

      if (
        event[KEYS.CTRL_OR_CMD] &&
        event.key === KEYS.P &&
        !event.shiftKey &&
        !event.altKey
      ) {
        this.setToast({
          message: t("commandPalette.shortcutHint", {
            shortcut: getShortcutFromShortcutName("commandPalette"),
          }),
        });
        event.preventDefault();
        return;
      }

      if (event[KEYS.CTRL_OR_CMD] && event.key.toLowerCase() === KEYS.V) {
        IS_PLAIN_PASTE = event.shiftKey;
        clearTimeout(IS_PLAIN_PASTE_TIMER);
        // reset (100ms to be safe that we it runs after the ensuing
        // paste event). Though, technically unnecessary to reset since we
        // (re)set the flag before each paste event.
        IS_PLAIN_PASTE_TIMER = window.setTimeout(() => {
          IS_PLAIN_PASTE = false;
        }, 100);
      }

      // prevent browser zoom in input fields
      if (event[KEYS.CTRL_OR_CMD] && isWritableElement(event.target)) {
        if (event.code === CODES.MINUS || event.code === CODES.EQUAL) {
          event.preventDefault();
          return;
        }
      }

      // bail if
      if (
        // inside an input
        (isWritableElement(event.target) &&
          // unless pressing escape (finalize action)
          event.key !== KEYS.ESCAPE) ||
        // or unless using arrows (to move between buttons)
        (isArrowKey(event.key) && isInputLike(event.target))
      ) {
        return;
      }

      if (event.key === KEYS.QUESTION_MARK) {
        this.setState({
          openDialog: { name: "help" },
        });
        return;
      } else if (
        event.key.toLowerCase() === KEYS.E &&
        event.shiftKey &&
        event[KEYS.CTRL_OR_CMD]
      ) {
        event.preventDefault();
        this.setState({ openDialog: { name: "imageExport" } });
        return;
      }

      if (event.key === KEYS.PAGE_UP || event.key === KEYS.PAGE_DOWN) {
        let offset =
          (event.shiftKey ? this.state.width : this.state.height) /
          this.state.zoom.value;
        if (event.key === KEYS.PAGE_DOWN) {
          offset = -offset;
        }
        if (event.shiftKey) {
          this.translateCanvas((state) => ({
            scrollX: state.scrollX + offset,
          }));
        } else {
          this.translateCanvas((state) => ({
            scrollY: state.scrollY + offset,
          }));
        }
      }

      if (this.actionManager.handleKeyDown(event)) {
        return;
      }

      if (this.state.viewModeEnabled) {
        return;
      }

      if (event[KEYS.CTRL_OR_CMD] && this.state.isBindingEnabled) {
        this.setState({ isBindingEnabled: false });
      }

      if (isArrowKey(event.key)) {
        let selectedElements = this.scene.getSelectedElements({
          selectedElementIds: this.state.selectedElementIds,
          includeBoundTextElement: true,
          includeElementsInFrames: true,
        });

        const elbowArrow = selectedElements.find(isElbowArrow) as
          | ExcalidrawArrowElement
          | undefined;

        const arrowIdsToRemove = new Set<string>();

        selectedElements
          .filter(isElbowArrow)
          .filter((arrow) => {
            const startElementNotInSelection =
              arrow.startBinding &&
              !selectedElements.some(
                (el) => el.id === arrow.startBinding?.elementId,
              );
            const endElementNotInSelection =
              arrow.endBinding &&
              !selectedElements.some(
                (el) => el.id === arrow.endBinding?.elementId,
              );
            return startElementNotInSelection || endElementNotInSelection;
          })
          .forEach((arrow) => arrowIdsToRemove.add(arrow.id));

        selectedElements = selectedElements.filter(
          (el) => !arrowIdsToRemove.has(el.id),
        );

        const step =
          (this.getEffectiveGridSize() &&
            (event.shiftKey
              ? ELEMENT_TRANSLATE_AMOUNT
              : this.getEffectiveGridSize())) ||
          (event.shiftKey
            ? ELEMENT_SHIFT_TRANSLATE_AMOUNT
            : ELEMENT_TRANSLATE_AMOUNT);

        let offsetX = 0;
        let offsetY = 0;

        if (event.key === KEYS.ARROW_LEFT) {
          offsetX = -step;
        } else if (event.key === KEYS.ARROW_RIGHT) {
          offsetX = step;
        } else if (event.key === KEYS.ARROW_UP) {
          offsetY = -step;
        } else if (event.key === KEYS.ARROW_DOWN) {
          offsetY = step;
        }

        selectedElements.forEach((element) => {
          mutateElement(element, {
            x: element.x + offsetX,
            y: element.y + offsetY,
          });

          updateBoundElements(element, this.scene.getNonDeletedElementsMap(), {
            simultaneouslyUpdated: selectedElements,
          });
        });

        this.setState({
          suggestedBindings: getSuggestedBindingsForArrows(
            selectedElements.filter(
              (element) => element.id !== elbowArrow?.id || step !== 0,
            ),
            this.scene.getNonDeletedElementsMap(),
          ),
        });

        event.preventDefault();
      } else if (event.key === KEYS.ENTER) {
        const selectedElements = this.scene.getSelectedElements(this.state);
        if (selectedElements.length === 1) {
          const selectedElement = selectedElements[0];
          if (event[KEYS.CTRL_OR_CMD]) {
            if (isLinearElement(selectedElement)) {
              if (
                !this.state.editingLinearElement ||
                this.state.editingLinearElement.elementId !==
                  selectedElements[0].id
              ) {
                this.store.shouldCaptureIncrement();
                if (!isElbowArrow(selectedElement)) {
                  this.setState({
                    editingLinearElement: new LinearElementEditor(
                      selectedElement,
                    ),
                  });
                }
              }
            }
          } else if (
            isTextElement(selectedElement) ||
            isValidTextContainer(selectedElement)
          ) {
            let container;
            if (!isTextElement(selectedElement)) {
              container = selectedElement as ExcalidrawTextContainer;
            }
            const midPoint = getContainerCenter(
              selectedElement,
              this.state,
              this.scene.getNonDeletedElementsMap(),
            );
            const sceneX = midPoint.x;
            const sceneY = midPoint.y;
            this.startTextEditing({
              sceneX,
              sceneY,
              container,
            });
            event.preventDefault();
            return;
          } else if (isFrameLikeElement(selectedElement)) {
            this.setState({
              editingFrame: selectedElement.id,
            });
          }
        }
      } else if (
        !event.ctrlKey &&
        !event.altKey &&
        !event.metaKey &&
        !this.state.newElement &&
        !this.state.selectionElement &&
        !this.state.selectedElementsAreBeingDragged
      ) {
        const shape = findShapeByKey(event.key);
        if (shape) {
          if (this.state.activeTool.type !== shape) {
            trackEvent(
              "toolbar",
              shape,
              `keyboard (${
                this.device.editor.isMobile ? "mobile" : "desktop"
              })`,
            );
          }
          if (shape === "arrow" && this.state.activeTool.type === "arrow") {
            this.setState((prevState) => ({
              currentItemArrowType:
                prevState.currentItemArrowType === ARROW_TYPE.sharp
                  ? ARROW_TYPE.round
                  : prevState.currentItemArrowType === ARROW_TYPE.round
                  ? ARROW_TYPE.elbow
                  : ARROW_TYPE.sharp,
            }));
          }
          this.setActiveTool({ type: shape });
          event.stopPropagation();
        } else if (event.key === KEYS.Q) {
          this.toggleLock("keyboard");
          event.stopPropagation();
        }
      }
      if (event.key === KEYS.SPACE && gesture.pointers.size === 0) {
        isHoldingSpace = true;
        setCursor(this.interactiveCanvas, CURSOR_TYPE.GRAB);
        event.preventDefault();
      }

      if (
        (event.key === KEYS.G || event.key === KEYS.S) &&
        !event.altKey &&
        !event[KEYS.CTRL_OR_CMD]
      ) {
        const selectedElements = this.scene.getSelectedElements(this.state);
        if (
          this.state.activeTool.type === "selection" &&
          !selectedElements.length
        ) {
          return;
        }

        if (
          event.key === KEYS.G &&
          (hasBackground(this.state.activeTool.type) ||
            selectedElements.some((element) => hasBackground(element.type)))
        ) {
          this.setState({ openPopup: "elementBackground" });
          event.stopPropagation();
        }
        if (event.key === KEYS.S) {
          this.setState({ openPopup: "elementStroke" });
          event.stopPropagation();
        }
      }

      if (
        !event[KEYS.CTRL_OR_CMD] &&
        event.shiftKey &&
        event.key.toLowerCase() === KEYS.F
      ) {
        const selectedElements = this.scene.getSelectedElements(this.state);

        if (
          this.state.activeTool.type === "selection" &&
          !selectedElements.length
        ) {
          return;
        }

        if (
          this.state.activeTool.type === "text" ||
          selectedElements.find(
            (element) =>
              isTextElement(element) ||
              getBoundTextElement(
                element,
                this.scene.getNonDeletedElementsMap(),
              ),
          )
        ) {
          event.preventDefault();
          this.setState({ openPopup: "fontFamily" });
        }
      }

      if (event.key === KEYS.K && !event.altKey && !event[KEYS.CTRL_OR_CMD]) {
        if (this.state.activeTool.type === "laser") {
          this.setActiveTool({ type: "selection" });
        } else {
          this.setActiveTool({ type: "laser" });
        }
        return;
      }

      if (
        event[KEYS.CTRL_OR_CMD] &&
        (event.key === KEYS.BACKSPACE || event.key === KEYS.DELETE)
      ) {
        jotaiStore.set(activeConfirmDialogAtom, "clearCanvas");
      }

      // eye dropper
      // -----------------------------------------------------------------------
      const lowerCased = event.key.toLocaleLowerCase();
      const isPickingStroke = lowerCased === KEYS.S && event.shiftKey;
      const isPickingBackground =
        event.key === KEYS.I || (lowerCased === KEYS.G && event.shiftKey);

      if (isPickingStroke || isPickingBackground) {
        this.openEyeDropper({
          type: isPickingStroke ? "stroke" : "background",
        });
      }
      // -----------------------------------------------------------------------
    },
  );

  private onKeyUp = withBatchedUpdates((event: KeyboardEvent) => {
    if (event.key === KEYS.SPACE) {
      if (this.state.viewModeEnabled) {
        setCursor(this.interactiveCanvas, CURSOR_TYPE.GRAB);
      } else if (this.state.activeTool.type === "selection") {
        resetCursor(this.interactiveCanvas);
      } else {
        setCursorForShape(this.interactiveCanvas, this.state);
        this.setState({
          selectedElementIds: makeNextSelectedElementIds({}, this.state),
          selectedGroupIds: {},
          editingGroupId: null,
          activeEmbeddable: null,
        });
      }
      isHoldingSpace = false;
    }
    if (!event[KEYS.CTRL_OR_CMD] && !this.state.isBindingEnabled) {
      this.setState({ isBindingEnabled: true });
    }
    if (isArrowKey(event.key)) {
      bindOrUnbindLinearElements(
        this.scene.getSelectedElements(this.state).filter(isLinearElement),
        this.scene.getNonDeletedElementsMap(),
        this.scene.getNonDeletedElements(),
        this.scene,
        isBindingEnabled(this.state),
        this.state.selectedLinearElement?.selectedPointsIndices ?? [],
      );
      this.setState({ suggestedBindings: [] });
    }

    if (!event.altKey) {
      if (this.flowChartNavigator.isExploring) {
        this.flowChartNavigator.clear();
        this.syncActionResult({ storeAction: StoreAction.CAPTURE });
      }
    }

    if (!event[KEYS.CTRL_OR_CMD]) {
      if (this.flowChartCreator.isCreatingChart) {
        if (this.flowChartCreator.pendingNodes?.length) {
          this.scene.insertElements(this.flowChartCreator.pendingNodes);
        }

        const firstNode = this.flowChartCreator.pendingNodes?.[0];

        if (firstNode) {
          this.setState((prevState) => ({
            selectedElementIds: makeNextSelectedElementIds(
              {
                [firstNode.id]: true,
              },
              prevState,
            ),
          }));

          if (
            !isElementCompletelyInViewport(
              [firstNode],
              this.canvas.width / window.devicePixelRatio,
              this.canvas.height / window.devicePixelRatio,
              {
                offsetLeft: this.state.offsetLeft,
                offsetTop: this.state.offsetTop,
                scrollX: this.state.scrollX,
                scrollY: this.state.scrollY,
                zoom: this.state.zoom,
              },
              this.scene.getNonDeletedElementsMap(),
              this.getEditorUIOffsets(),
            )
          ) {
            this.scrollToContent(firstNode, {
              animate: true,
              duration: 300,
              canvasOffsets: this.getEditorUIOffsets(),
            });
          }
        }

        this.flowChartCreator.clear();
        this.syncActionResult({ storeAction: StoreAction.CAPTURE });
      }
    }
  });

  // We purposely widen the `tool` type so this helper can be called with
  // any tool without having to type check it
  private isToolSupported = <T extends ToolType | "custom">(tool: T) => {
    return (
      this.props.UIOptions.tools?.[
        tool as Extract<T, keyof AppProps["UIOptions"]["tools"]>
      ] !== false
    );
  };

  setActiveTool = (
    tool: (
      | (
          | { type: Exclude<ToolType, "image"> }
          | {
              type: Extract<ToolType, "image">;
              insertOnCanvasDirectly?: boolean;
            }
        )
      | { type: "custom"; customType: string }
    ) & { locked?: boolean },
  ) => {
    if (!this.isToolSupported(tool.type)) {
      console.warn(
        `"${tool.type}" tool is disabled via "UIOptions.canvasActions.tools.${tool.type}"`,
      );
      return;
    }

    const nextActiveTool = updateActiveTool(this.state, tool);
    if (nextActiveTool.type === "hand") {
      setCursor(this.interactiveCanvas, CURSOR_TYPE.GRAB);
    } else if (!isHoldingSpace) {
      setCursorForShape(this.interactiveCanvas, this.state);
    }
    if (isToolIcon(document.activeElement)) {
      this.focusContainer();
    }
    if (!isLinearElementType(nextActiveTool.type)) {
      this.setState({ suggestedBindings: [] });
    }
    if (nextActiveTool.type === "image") {
      this.onImageAction({
        insertOnCanvasDirectly:
          (tool.type === "image" && tool.insertOnCanvasDirectly) ?? false,
      });
    }

    this.setState((prevState) => {
      const commonResets = {
        snapLines: prevState.snapLines.length ? [] : prevState.snapLines,
        originSnapOffset: null,
        activeEmbeddable: null,
      } as const;

      if (nextActiveTool.type === "freedraw") {
        this.store.shouldCaptureIncrement();
      }

      if (nextActiveTool.type !== "selection") {
        return {
          ...prevState,
          activeTool: nextActiveTool,
          selectedElementIds: makeNextSelectedElementIds({}, prevState),
          selectedGroupIds: makeNextSelectedElementIds({}, prevState),
          editingGroupId: null,
          multiElement: null,
          ...commonResets,
        };
      }
      return {
        ...prevState,
        activeTool: nextActiveTool,
        ...commonResets,
      };
    });
  };

  setOpenDialog = (dialogType: AppState["openDialog"]) => {
    this.setState({ openDialog: dialogType });
  };

  private setCursor = (cursor: string) => {
    setCursor(this.interactiveCanvas, cursor);
  };

  private resetCursor = () => {
    resetCursor(this.interactiveCanvas);
  };
  /**
   * returns whether user is making a gesture with >= 2 fingers (points)
   * on o touch screen (not on a trackpad). Currently only relates to Darwin
   * (iOS/iPadOS,MacOS), but may work on other devices in the future if
   * GestureEvent is standardized.
   */
  private isTouchScreenMultiTouchGesture = () => {
    // we don't want to deselect when using trackpad, and multi-point gestures
    // only work on touch screens, so checking for >= pointers means we're on a
    // touchscreen
    return gesture.pointers.size >= 2;
  };

  public getName = () => {
    return (
      this.state.name ||
      this.props.name ||
      `${t("labels.untitled")}-${getDateTime()}`
    );
  };

  // fires only on Safari
  private onGestureStart = withBatchedUpdates((event: GestureEvent) => {
    event.preventDefault();

    // we only want to deselect on touch screens because user may have selected
    // elements by mistake while zooming
    if (this.isTouchScreenMultiTouchGesture()) {
      this.setState({
        selectedElementIds: makeNextSelectedElementIds({}, this.state),
        activeEmbeddable: null,
      });
    }
    gesture.initialScale = this.state.zoom.value;
  });

  // fires only on Safari
  private onGestureChange = withBatchedUpdates((event: GestureEvent) => {
    event.preventDefault();

    // onGestureChange only has zoom factor but not the center.
    // If we're on iPad or iPhone, then we recognize multi-touch and will
    // zoom in at the right location in the touchmove handler
    // (handleCanvasPointerMove).
    //
    // On Macbook trackpad, we don't have those events so will zoom in at the
    // current location instead.
    //
    // As such, bail from this handler on touch devices.
    if (this.isTouchScreenMultiTouchGesture()) {
      return;
    }

    const initialScale = gesture.initialScale;
    if (initialScale) {
      this.setState((state) => ({
        ...getStateForZoom(
          {
            viewportX: this.lastViewportPosition.x,
            viewportY: this.lastViewportPosition.y,
            nextZoom: getNormalizedZoom(initialScale * event.scale),
          },
          state,
        ),
      }));
    }
  });

  // fires only on Safari
  private onGestureEnd = withBatchedUpdates((event: GestureEvent) => {
    event.preventDefault();
    // reselect elements only on touch screens (see onGestureStart)
    if (this.isTouchScreenMultiTouchGesture()) {
      this.setState({
        previousSelectedElementIds: {},
        selectedElementIds: makeNextSelectedElementIds(
          this.state.previousSelectedElementIds,
          this.state,
        ),
      });
    }
    gesture.initialScale = null;
  });

  private handleTextWysiwyg(
    element: ExcalidrawTextElement,
    {
      isExistingElement = false,
    }: {
      isExistingElement?: boolean;
    },
  ) {
    const elementsMap = this.scene.getElementsMapIncludingDeleted();

    const updateElement = (nextOriginalText: string, isDeleted: boolean) => {
      this.scene.replaceAllElements([
        // Not sure why we include deleted elements as well hence using deleted elements map
        ...this.scene.getElementsIncludingDeleted().map((_element) => {
          if (_element.id === element.id && isTextElement(_element)) {
            return newElementWith(_element, {
              originalText: nextOriginalText,
              isDeleted: isDeleted ?? _element.isDeleted,
              // returns (wrapped) text and new dimensions
              ...refreshTextDimensions(
                _element,
                getContainerElement(_element, elementsMap),
                elementsMap,
                nextOriginalText,
              ),
            });
          }
          return _element;
        }),
      ]);
    };

    textWysiwyg({
      id: element.id,
      canvas: this.canvas,
      getViewportCoords: (x, y) => {
        const { x: viewportX, y: viewportY } = sceneCoordsToViewportCoords(
          {
            sceneX: x,
            sceneY: y,
          },
          this.state,
        );
        return [
          viewportX - this.state.offsetLeft,
          viewportY - this.state.offsetTop,
        ];
      },
      onChange: withBatchedUpdates((nextOriginalText) => {
        updateElement(nextOriginalText, false);
        if (isNonDeletedElement(element)) {
          updateBoundElements(element, this.scene.getNonDeletedElementsMap());
        }
      }),
      onSubmit: withBatchedUpdates(({ viaKeyboard, nextOriginalText }) => {
        const isDeleted = !nextOriginalText.trim();
        updateElement(nextOriginalText, isDeleted);
        // select the created text element only if submitting via keyboard
        // (when submitting via click it should act as signal to deselect)
        if (!isDeleted && viaKeyboard) {
          const elementIdToSelect = element.containerId
            ? element.containerId
            : element.id;

          // needed to ensure state is updated before "finalize" action
          // that's invoked on keyboard-submit as well
          // TODO either move this into finalize as well, or handle all state
          // updates in one place, skipping finalize action
          flushSync(() => {
            this.setState((prevState) => ({
              selectedElementIds: makeNextSelectedElementIds(
                {
                  ...prevState.selectedElementIds,
                  [elementIdToSelect]: true,
                },
                prevState,
              ),
            }));
          });
        }
        if (isDeleted) {
          fixBindingsAfterDeletion(this.scene.getNonDeletedElements(), [
            element,
          ]);
        }
        if (!isDeleted || isExistingElement) {
          this.store.shouldCaptureIncrement();
        }

        flushSync(() => {
          this.setState({
            newElement: null,
            editingTextElement: null,
          });
        });

        if (this.state.activeTool.locked) {
          setCursorForShape(this.interactiveCanvas, this.state);
        }

        this.focusContainer();
      }),
      element,
      excalidrawContainer: this.excalidrawContainerRef.current,
      app: this,
      // when text is selected, it's hard (at least on iOS) to re-position the
      // caret (i.e. deselect). There's not much use for always selecting
      // the text on edit anyway (and users can select-all from contextmenu
      // if needed)
      autoSelect: !this.device.isTouchScreen,
    });
    // deselect all other elements when inserting text
    this.deselectElements();

    // do an initial update to re-initialize element position since we were
    // modifying element's x/y for sake of editor (case: syncing to remote)
    updateElement(element.originalText, false);
  }

  private deselectElements() {
    this.setState({
      selectedElementIds: makeNextSelectedElementIds({}, this.state),
      selectedGroupIds: {},
      editingGroupId: null,
      activeEmbeddable: null,
    });
  }

  private getTextElementAtPosition(
    x: number,
    y: number,
  ): NonDeleted<ExcalidrawTextElement> | null {
    const element = this.getElementAtPosition(x, y, {
      includeBoundTextElement: true,
    });
    if (element && isTextElement(element) && !element.isDeleted) {
      return element;
    }
    return null;
  }

  private getElementAtPosition(
    x: number,
    y: number,
    opts?: {
      preferSelected?: boolean;
      includeBoundTextElement?: boolean;
      includeLockedElements?: boolean;
    },
  ): NonDeleted<ExcalidrawElement> | null {
    const allHitElements = this.getElementsAtPosition(
      x,
      y,
      opts?.includeBoundTextElement,
      opts?.includeLockedElements,
    );

    if (allHitElements.length > 1) {
      if (opts?.preferSelected) {
        for (let index = allHitElements.length - 1; index > -1; index--) {
          if (this.state.selectedElementIds[allHitElements[index].id]) {
            return allHitElements[index];
          }
        }
      }
      const elementWithHighestZIndex =
        allHitElements[allHitElements.length - 1];

      // If we're hitting element with highest z-index only on its bounding box
      // while also hitting other element figure, the latter should be considered.
      return hitElementItself({
        x,
        y,
        element: elementWithHighestZIndex,
        shape: getElementShape(
          elementWithHighestZIndex,
          this.scene.getNonDeletedElementsMap(),
        ),
        // when overlapping, we would like to be more precise
        // this also avoids the need to update past tests
        threshold: this.getElementHitThreshold() / 2,
        frameNameBound: isFrameLikeElement(elementWithHighestZIndex)
          ? this.frameNameBoundsCache.get(elementWithHighestZIndex)
          : null,
      })
        ? elementWithHighestZIndex
        : allHitElements[allHitElements.length - 2];
    }
    if (allHitElements.length === 1) {
      return allHitElements[0];
    }

    return null;
  }

  private getElementsAtPosition(
    x: number,
    y: number,
    includeBoundTextElement: boolean = false,
    includeLockedElements: boolean = false,
  ): NonDeleted<ExcalidrawElement>[] {
    const iframeLikes: Ordered<ExcalidrawIframeElement>[] = [];

    const elementsMap = this.scene.getNonDeletedElementsMap();

    const elements = (
      includeBoundTextElement && includeLockedElements
        ? this.scene.getNonDeletedElements()
        : this.scene
            .getNonDeletedElements()
            .filter(
              (element) =>
                (includeLockedElements || !element.locked) &&
                (includeBoundTextElement ||
                  !(isTextElement(element) && element.containerId)),
            )
    )
      .filter((el) => this.hitElement(x, y, el))
      .filter((element) => {
        // hitting a frame's element from outside the frame is not considered a hit
        const containingFrame = getContainingFrame(element, elementsMap);
        return containingFrame &&
          this.state.frameRendering.enabled &&
          this.state.frameRendering.clip
          ? isCursorInFrame({ x, y }, containingFrame, elementsMap)
          : true;
      })
      .filter((el) => {
        // The parameter elements comes ordered from lower z-index to higher.
        // We want to preserve that order on the returned array.
        // Exception being embeddables which should be on top of everything else in
        // terms of hit testing.
        if (isIframeElement(el)) {
          iframeLikes.push(el);
          return false;
        }
        return true;
      })
      .concat(iframeLikes) as NonDeleted<ExcalidrawElement>[];

    return elements;
  }

  private getElementHitThreshold() {
    return DEFAULT_COLLISION_THRESHOLD / this.state.zoom.value;
  }

  private hitElement(
    x: number,
    y: number,
    element: ExcalidrawElement,
    considerBoundingBox = true,
  ) {
    // if the element is selected, then hit test is done against its bounding box
    if (
      considerBoundingBox &&
      this.state.selectedElementIds[element.id] &&
      shouldShowBoundingBox([element], this.state)
    ) {
      const selectionShape = getSelectionBoxShape(
        element,
        this.scene.getNonDeletedElementsMap(),
        isImageElement(element) ? 0 : this.getElementHitThreshold(),
      );

      return isPointInShape(pointFrom(x, y), selectionShape);
    }

    // take bound text element into consideration for hit collision as well
    const hitBoundTextOfElement = hitElementBoundText(
      x,
      y,
      getBoundTextShape(element, this.scene.getNonDeletedElementsMap()),
    );
    if (hitBoundTextOfElement) {
      return true;
    }

    return hitElementItself({
      x,
      y,
      element,
      shape: getElementShape(element, this.scene.getNonDeletedElementsMap()),
      threshold: this.getElementHitThreshold(),
      frameNameBound: isFrameLikeElement(element)
        ? this.frameNameBoundsCache.get(element)
        : null,
    });
  }

  private getTextBindableContainerAtPosition(x: number, y: number) {
    const elements = this.scene.getNonDeletedElements();
    const selectedElements = this.scene.getSelectedElements(this.state);
    if (selectedElements.length === 1) {
      return isTextBindableContainer(selectedElements[0], false)
        ? selectedElements[0]
        : null;
    }
    let hitElement = null;
    // We need to do hit testing from front (end of the array) to back (beginning of the array)
    for (let index = elements.length - 1; index >= 0; --index) {
      if (elements[index].isDeleted) {
        continue;
      }
      const [x1, y1, x2, y2] = getElementAbsoluteCoords(
        elements[index],
        this.scene.getNonDeletedElementsMap(),
      );
      if (
        isArrowElement(elements[index]) &&
        hitElementItself({
          x,
          y,
          element: elements[index],
          shape: getElementShape(
            elements[index],
            this.scene.getNonDeletedElementsMap(),
          ),
          threshold: this.getElementHitThreshold(),
        })
      ) {
        hitElement = elements[index];
        break;
      } else if (x1 < x && x < x2 && y1 < y && y < y2) {
        hitElement = elements[index];
        break;
      }
    }

    return isTextBindableContainer(hitElement, false) ? hitElement : null;
  }

  private startTextEditing = ({
    sceneX,
    sceneY,
    insertAtParentCenter = true,
    container,
    autoEdit = true,
  }: {
    /** X position to insert text at */
    sceneX: number;
    /** Y position to insert text at */
    sceneY: number;
    /** whether to attempt to insert at element center if applicable */
    insertAtParentCenter?: boolean;
    container?: ExcalidrawTextContainer | null;
    autoEdit?: boolean;
  }) => {
    let shouldBindToContainer = false;

    let parentCenterPosition =
      insertAtParentCenter &&
      this.getTextWysiwygSnappedToCenterPosition(
        sceneX,
        sceneY,
        this.state,
        container,
      );
    if (container && parentCenterPosition) {
      const boundTextElementToContainer = getBoundTextElement(
        container,
        this.scene.getNonDeletedElementsMap(),
      );
      if (!boundTextElementToContainer) {
        shouldBindToContainer = true;
      }
    }
    let existingTextElement: NonDeleted<ExcalidrawTextElement> | null = null;

    const selectedElements = this.scene.getSelectedElements(this.state);

    if (selectedElements.length === 1) {
      if (isTextElement(selectedElements[0])) {
        existingTextElement = selectedElements[0];
      } else if (container) {
        existingTextElement = getBoundTextElement(
          selectedElements[0],
          this.scene.getNonDeletedElementsMap(),
        );
      } else {
        existingTextElement = this.getTextElementAtPosition(sceneX, sceneY);
      }
    } else {
      existingTextElement = this.getTextElementAtPosition(sceneX, sceneY);
    }

    const fontFamily =
      existingTextElement?.fontFamily || this.state.currentItemFontFamily;

    const lineHeight =
      existingTextElement?.lineHeight || getLineHeight(fontFamily);
    const fontSize = this.state.currentItemFontSize;

    if (
      !existingTextElement &&
      shouldBindToContainer &&
      container &&
      !isArrowElement(container)
    ) {
      const fontString = {
        fontSize,
        fontFamily,
      };
      const minWidth = getApproxMinLineWidth(
        getFontString(fontString),
        lineHeight,
      );
      const minHeight = getApproxMinLineHeight(fontSize, lineHeight);
      const newHeight = Math.max(container.height, minHeight);
      const newWidth = Math.max(container.width, minWidth);
      mutateElement(container, { height: newHeight, width: newWidth });
      sceneX = container.x + newWidth / 2;
      sceneY = container.y + newHeight / 2;
      if (parentCenterPosition) {
        parentCenterPosition = this.getTextWysiwygSnappedToCenterPosition(
          sceneX,
          sceneY,
          this.state,
          container,
        );
      }
    }

    const topLayerFrame = this.getTopLayerFrameAtSceneCoords({
      x: sceneX,
      y: sceneY,
    });

    const element = existingTextElement
      ? existingTextElement
      : newTextElement({
          x: parentCenterPosition
            ? parentCenterPosition.elementCenterX
            : sceneX,
          y: parentCenterPosition
            ? parentCenterPosition.elementCenterY
            : sceneY,
          strokeColor: this.state.currentItemStrokeColor,
          backgroundColor: this.state.currentItemBackgroundColor,
          fillStyle: this.state.currentItemFillStyle,
          strokeWidth: this.state.currentItemStrokeWidth,
          strokeStyle: this.state.currentItemStrokeStyle,
          roughness: this.state.currentItemRoughness,
          opacity: this.state.currentItemOpacity,
          text: "",
          fontSize,
          fontFamily,
          textAlign: parentCenterPosition
            ? "center"
            : this.state.currentItemTextAlign,
          verticalAlign: parentCenterPosition
            ? VERTICAL_ALIGN.MIDDLE
            : DEFAULT_VERTICAL_ALIGN,
          containerId: shouldBindToContainer ? container?.id : undefined,
          groupIds: container?.groupIds ?? [],
          lineHeight,
          angle: container?.angle ?? (0 as Radians),
          frameId: topLayerFrame ? topLayerFrame.id : null,
        });

    if (!existingTextElement && shouldBindToContainer && container) {
      mutateElement(container, {
        boundElements: (container.boundElements || []).concat({
          type: "text",
          id: element.id,
        }),
      });
    }
    this.setState({ editingTextElement: element });

    if (!existingTextElement) {
      if (container && shouldBindToContainer) {
        const containerIndex = this.scene.getElementIndex(container.id);
        this.scene.insertElementAtIndex(element, containerIndex + 1);
      } else {
        this.scene.insertElement(element);
      }
    }

    if (autoEdit || existingTextElement || container) {
      this.handleTextWysiwyg(element, {
        isExistingElement: !!existingTextElement,
      });
    } else {
      this.setState({
        newElement: element,
        multiElement: null,
      });
    }
  };

  private startImageCropping = (image: ExcalidrawImageElement) => {
    this.store.shouldCaptureIncrement();
    this.setState({
      croppingElementId: image.id,
    });
  };

  private finishImageCropping = () => {
    if (this.state.croppingElementId) {
      this.store.shouldCaptureIncrement();
      this.setState({
        croppingElementId: null,
      });
    }
  };

  private handleCanvasDoubleClick = (
    event: React.MouseEvent<HTMLCanvasElement>,
  ) => {
    // case: double-clicking with arrow/line tool selected would both create
    // text and enter multiElement mode
    if (this.state.multiElement) {
      return;
    }
    // we should only be able to double click when mode is selection
    if (this.state.activeTool.type !== "selection") {
      return;
    }

    const selectedElements = this.scene.getSelectedElements(this.state);

    if (selectedElements.length === 1 && isLinearElement(selectedElements[0])) {
      if (
        event[KEYS.CTRL_OR_CMD] &&
        (!this.state.editingLinearElement ||
          this.state.editingLinearElement.elementId !==
            selectedElements[0].id) &&
        !isElbowArrow(selectedElements[0])
      ) {
        this.store.shouldCaptureIncrement();
        this.setState({
          editingLinearElement: new LinearElementEditor(selectedElements[0]),
        });
        return;
      }
    }

    if (selectedElements.length === 1 && isImageElement(selectedElements[0])) {
      this.startImageCropping(selectedElements[0]);
      return;
    }

    resetCursor(this.interactiveCanvas);

    let { x: sceneX, y: sceneY } = viewportCoordsToSceneCoords(
      event,
      this.state,
    );

    const selectedGroupIds = getSelectedGroupIds(this.state);

    if (selectedGroupIds.length > 0) {
      const hitElement = this.getElementAtPosition(sceneX, sceneY);

      const selectedGroupId =
        hitElement &&
        getSelectedGroupIdForElement(hitElement, this.state.selectedGroupIds);

      if (selectedGroupId) {
        this.store.shouldCaptureIncrement();
        this.setState((prevState) => ({
          ...prevState,
          ...selectGroupsForSelectedElements(
            {
              editingGroupId: selectedGroupId,
              selectedElementIds: { [hitElement!.id]: true },
            },
            this.scene.getNonDeletedElements(),
            prevState,
            this,
          ),
        }));
        return;
      }
    }

    resetCursor(this.interactiveCanvas);
    if (!event[KEYS.CTRL_OR_CMD] && !this.state.viewModeEnabled) {
      const hitElement = this.getElementAtPosition(sceneX, sceneY);

      if (isIframeLikeElement(hitElement)) {
        this.setState({
          activeEmbeddable: { element: hitElement, state: "active" },
        });
        return;
      }

      const container = this.getTextBindableContainerAtPosition(sceneX, sceneY);

      if (container) {
        if (
          hasBoundTextElement(container) ||
          !isTransparent(container.backgroundColor) ||
          hitElementItself({
            x: sceneX,
            y: sceneY,
            element: container,
            shape: getElementShape(
              container,
              this.scene.getNonDeletedElementsMap(),
            ),
            threshold: this.getElementHitThreshold(),
          })
        ) {
          const midPoint = getContainerCenter(
            container,
            this.state,
            this.scene.getNonDeletedElementsMap(),
          );

          sceneX = midPoint.x;
          sceneY = midPoint.y;
        }
      }

      this.startTextEditing({
        sceneX,
        sceneY,
        insertAtParentCenter: !event.altKey,
        container,
      });
    }
  };

  private getElementLinkAtPosition = (
    scenePointer: Readonly<{ x: number; y: number }>,
    hitElement: NonDeletedExcalidrawElement | null,
  ): ExcalidrawElement | undefined => {
    // Reversing so we traverse the elements in decreasing order
    // of z-index
    const elements = this.scene.getNonDeletedElements().slice().reverse();
    let hitElementIndex = Infinity;

    return elements.find((element, index) => {
      if (hitElement && element.id === hitElement.id) {
        hitElementIndex = index;
      }
      return (
        element.link &&
        index <= hitElementIndex &&
        isPointHittingLink(
          element,
          this.scene.getNonDeletedElementsMap(),
          this.state,
          pointFrom(scenePointer.x, scenePointer.y),
          this.device.editor.isMobile,
        )
      );
    });
  };

  private redirectToLink = (
    event: React.PointerEvent<HTMLCanvasElement>,
    isTouchScreen: boolean,
  ) => {
    const draggedDistance = pointDistance(
      pointFrom(
        this.lastPointerDownEvent!.clientX,
        this.lastPointerDownEvent!.clientY,
      ),
      pointFrom(
        this.lastPointerUpEvent!.clientX,
        this.lastPointerUpEvent!.clientY,
      ),
    );
    if (
      !this.hitLinkElement ||
      // For touch screen allow dragging threshold else strict check
      (isTouchScreen && draggedDistance > DRAGGING_THRESHOLD) ||
      (!isTouchScreen && draggedDistance !== 0)
    ) {
      return;
    }
    const lastPointerDownCoords = viewportCoordsToSceneCoords(
      this.lastPointerDownEvent!,
      this.state,
    );
    const elementsMap = this.scene.getNonDeletedElementsMap();
    const lastPointerDownHittingLinkIcon = isPointHittingLink(
      this.hitLinkElement,
      elementsMap,
      this.state,
      pointFrom(lastPointerDownCoords.x, lastPointerDownCoords.y),
      this.device.editor.isMobile,
    );
    const lastPointerUpCoords = viewportCoordsToSceneCoords(
      this.lastPointerUpEvent!,
      this.state,
    );
    const lastPointerUpHittingLinkIcon = isPointHittingLink(
      this.hitLinkElement,
      elementsMap,
      this.state,
      pointFrom(lastPointerUpCoords.x, lastPointerUpCoords.y),
      this.device.editor.isMobile,
    );
    if (lastPointerDownHittingLinkIcon && lastPointerUpHittingLinkIcon) {
      let url = this.hitLinkElement.link;
      if (url) {
        url = normalizeLink(url);
        let customEvent;
        if (this.props.onLinkOpen) {
          customEvent = wrapEvent(EVENT.EXCALIDRAW_LINK, event.nativeEvent);
          this.props.onLinkOpen(
            {
              ...this.hitLinkElement,
              link: url,
            },
            customEvent,
          );
        }
        if (!customEvent?.defaultPrevented) {
          const target = isLocalLink(url) ? "_self" : "_blank";
          const newWindow = window.open(undefined, target);
          // https://mathiasbynens.github.io/rel-noopener/
          if (newWindow) {
            newWindow.opener = null;
            newWindow.location = url;
          }
        }
      }
    }
  };

  private getTopLayerFrameAtSceneCoords = (sceneCoords: {
    x: number;
    y: number;
  }) => {
    const elementsMap = this.scene.getNonDeletedElementsMap();
    const frames = this.scene
      .getNonDeletedFramesLikes()
      .filter((frame): frame is ExcalidrawFrameLikeElement =>
        isCursorInFrame(sceneCoords, frame, elementsMap),
      );

    return frames.length ? frames[frames.length - 1] : null;
  };

  private handleCanvasPointerMove = (
    event: React.PointerEvent<HTMLCanvasElement>,
  ) => {
    this.savePointer(event.clientX, event.clientY, this.state.cursorButton);
    this.lastPointerMoveEvent = event.nativeEvent;

    if (gesture.pointers.has(event.pointerId)) {
      gesture.pointers.set(event.pointerId, {
        x: event.clientX,
        y: event.clientY,
      });
    }

    const initialScale = gesture.initialScale;
    if (
      gesture.pointers.size === 2 &&
      gesture.lastCenter &&
      initialScale &&
      gesture.initialDistance
    ) {
      const center = getCenter(gesture.pointers);
      const deltaX = center.x - gesture.lastCenter.x;
      const deltaY = center.y - gesture.lastCenter.y;
      gesture.lastCenter = center;

      const distance = getDistance(Array.from(gesture.pointers.values()));
      const scaleFactor =
        this.state.activeTool.type === "freedraw" && this.state.penMode
          ? 1
          : distance / gesture.initialDistance;

      const nextZoom = scaleFactor
        ? getNormalizedZoom(initialScale * scaleFactor)
        : this.state.zoom.value;

      this.setState((state) => {
        const zoomState = getStateForZoom(
          {
            viewportX: center.x,
            viewportY: center.y,
            nextZoom,
          },
          state,
        );

        this.translateCanvas({
          zoom: zoomState.zoom,
          // 2x multiplier is just a magic number that makes this work correctly
          // on touchscreen devices (note: if we get report that panning is slower/faster
          // than actual movement, consider swapping with devicePixelRatio)
          scrollX: zoomState.scrollX + 2 * (deltaX / nextZoom),
          scrollY: zoomState.scrollY + 2 * (deltaY / nextZoom),
          shouldCacheIgnoreZoom: true,
        });
      });
      this.resetShouldCacheIgnoreZoomDebounced();
    } else {
      gesture.lastCenter =
        gesture.initialDistance =
        gesture.initialScale =
          null;
    }

    if (
      isHoldingSpace ||
      isPanning ||
      isDraggingScrollBar ||
      isHandToolActive(this.state)
    ) {
      return;
    }

    const isPointerOverScrollBars = isOverScrollBars(
      currentScrollBars,
      event.clientX - this.state.offsetLeft,
      event.clientY - this.state.offsetTop,
    );
    const isOverScrollBar = isPointerOverScrollBars.isOverEither;
    if (
      !this.state.newElement &&
      !this.state.selectionElement &&
      !this.state.selectedElementsAreBeingDragged &&
      !this.state.multiElement
    ) {
      if (isOverScrollBar) {
        resetCursor(this.interactiveCanvas);
      } else {
        setCursorForShape(this.interactiveCanvas, this.state);
      }
    }

    const scenePointer = viewportCoordsToSceneCoords(event, this.state);
    const { x: scenePointerX, y: scenePointerY } = scenePointer;

    if (
      !this.state.newElement &&
      isActiveToolNonLinearSnappable(this.state.activeTool.type)
    ) {
      const { originOffset, snapLines } = getSnapLinesAtPointer(
        this.scene.getNonDeletedElements(),
        this,
        {
          x: scenePointerX,
          y: scenePointerY,
        },
        event,
        this.scene.getNonDeletedElementsMap(),
      );

      this.setState((prevState) => {
        const nextSnapLines = updateStable(prevState.snapLines, snapLines);
        const nextOriginOffset = prevState.originSnapOffset
          ? updateStable(prevState.originSnapOffset, originOffset)
          : originOffset;

        if (
          prevState.snapLines === nextSnapLines &&
          prevState.originSnapOffset === nextOriginOffset
        ) {
          return null;
        }
        return {
          snapLines: nextSnapLines,
          originSnapOffset: nextOriginOffset,
        };
      });
    } else if (
      !this.state.newElement &&
      !this.state.selectedElementsAreBeingDragged &&
      !this.state.selectionElement
    ) {
      this.setState((prevState) => {
        if (prevState.snapLines.length) {
          return {
            snapLines: [],
          };
        }
        return null;
      });
    }

    if (
      this.state.editingLinearElement &&
      !this.state.editingLinearElement.isDragging
    ) {
      const editingLinearElement = LinearElementEditor.handlePointerMove(
        event,
        scenePointerX,
        scenePointerY,
        this,
        this.scene.getNonDeletedElementsMap(),
      );

      if (
        editingLinearElement &&
        editingLinearElement !== this.state.editingLinearElement
      ) {
        // Since we are reading from previous state which is not possible with
        // automatic batching in React 18 hence using flush sync to synchronously
        // update the state. Check https://github.com/excalidraw/excalidraw/pull/5508 for more details.
        flushSync(() => {
          this.setState({
            editingLinearElement,
          });
        });
      }
      if (editingLinearElement?.lastUncommittedPoint != null) {
        this.maybeSuggestBindingAtCursor(scenePointer);
      } else {
        // causes stack overflow if not sync
        flushSync(() => {
          this.setState({ suggestedBindings: [] });
        });
      }
    }

    if (isBindingElementType(this.state.activeTool.type)) {
      // Hovering with a selected tool or creating new linear element via click
      // and point
      const { newElement } = this.state;
      if (isBindingElement(newElement, false)) {
        this.maybeSuggestBindingsForLinearElementAtCoords(
          newElement,
          [scenePointer],
          this.state.startBoundElement,
        );
      } else {
        this.maybeSuggestBindingAtCursor(scenePointer);
      }
    }

    if (this.state.multiElement) {
      const { multiElement } = this.state;
      const { x: rx, y: ry } = multiElement;

      const { points, lastCommittedPoint } = multiElement;
      const lastPoint = points[points.length - 1];

      setCursorForShape(this.interactiveCanvas, this.state);

      if (lastPoint === lastCommittedPoint) {
        // if we haven't yet created a temp point and we're beyond commit-zone
        // threshold, add a point
        if (
          pointDistance(
            pointFrom(scenePointerX - rx, scenePointerY - ry),
            lastPoint,
          ) >= LINE_CONFIRM_THRESHOLD
        ) {
          mutateElement(
            multiElement,
            {
              points: [
                ...points,
                pointFrom<LocalPoint>(scenePointerX - rx, scenePointerY - ry),
              ],
            },
            false,
          );
        } else {
          setCursor(this.interactiveCanvas, CURSOR_TYPE.POINTER);
          // in this branch, we're inside the commit zone, and no uncommitted
          // point exists. Thus do nothing (don't add/remove points).
        }
      } else if (
        points.length > 2 &&
        lastCommittedPoint &&
        pointDistance(
          pointFrom(scenePointerX - rx, scenePointerY - ry),
          lastCommittedPoint,
        ) < LINE_CONFIRM_THRESHOLD
      ) {
        setCursor(this.interactiveCanvas, CURSOR_TYPE.POINTER);
        mutateElement(
          multiElement,
          {
            points: points.slice(0, -1),
          },
          false,
        );
      } else {
        const [gridX, gridY] = getGridPoint(
          scenePointerX,
          scenePointerY,
          event[KEYS.CTRL_OR_CMD] || isElbowArrow(multiElement)
            ? null
            : this.getEffectiveGridSize(),
        );

        const [lastCommittedX, lastCommittedY] =
          multiElement?.lastCommittedPoint ?? [0, 0];

        let dxFromLastCommitted = gridX - rx - lastCommittedX;
        let dyFromLastCommitted = gridY - ry - lastCommittedY;

        if (shouldRotateWithDiscreteAngle(event)) {
          ({ width: dxFromLastCommitted, height: dyFromLastCommitted } =
            getLockedLinearCursorAlignSize(
              // actual coordinate of the last committed point
              lastCommittedX + rx,
              lastCommittedY + ry,
              // cursor-grid coordinate
              gridX,
              gridY,
            ));
        }

        if (isPathALoop(points, this.state.zoom.value)) {
          setCursor(this.interactiveCanvas, CURSOR_TYPE.POINTER);
        }
        // update last uncommitted point
        mutateElement(
          multiElement,
          {
            points: [
              ...points.slice(0, -1),
              pointFrom<LocalPoint>(
                lastCommittedX + dxFromLastCommitted,
                lastCommittedY + dyFromLastCommitted,
              ),
            ],
          },
          false,
          true,
        );

        // in this path, we're mutating multiElement to reflect
        // how it will be after adding pointer position as the next point
        // trigger update here so that new element canvas renders again to reflect this
        this.triggerRender(false);
      }

      return;
    }

    const hasDeselectedButton = Boolean(event.buttons);
    if (
      hasDeselectedButton ||
      (this.state.activeTool.type !== "selection" &&
        this.state.activeTool.type !== "text" &&
        this.state.activeTool.type !== "eraser")
    ) {
      return;
    }

    const elements = this.scene.getNonDeletedElements();

    const selectedElements = this.scene.getSelectedElements(this.state);
    if (
      selectedElements.length === 1 &&
      !isOverScrollBar &&
      !this.state.editingLinearElement
    ) {
      // for linear elements, we'd like to prioritize point dragging over edge resizing
      // therefore, we update and check hovered point index first
      if (this.state.selectedLinearElement) {
        this.handleHoverSelectedLinearElement(
          this.state.selectedLinearElement,
          scenePointerX,
          scenePointerY,
        );
      }

      if (
        (!this.state.selectedLinearElement ||
          this.state.selectedLinearElement.hoverPointIndex === -1) &&
        !(selectedElements.length === 1 && isElbowArrow(selectedElements[0]))
      ) {
        const elementWithTransformHandleType =
          getElementWithTransformHandleType(
            elements,
            this.state,
            scenePointerX,
            scenePointerY,
            this.state.zoom,
            event.pointerType,
            this.scene.getNonDeletedElementsMap(),
            this.device,
          );
        if (
          elementWithTransformHandleType &&
          elementWithTransformHandleType.transformHandleType
        ) {
          setCursor(
            this.interactiveCanvas,
            getCursorForResizingElement(elementWithTransformHandleType),
          );
          return;
        }
      }
    } else if (selectedElements.length > 1 && !isOverScrollBar) {
      const transformHandleType = getTransformHandleTypeFromCoords(
        getCommonBounds(selectedElements),
        scenePointerX,
        scenePointerY,
        this.state.zoom,
        event.pointerType,
        this.device,
      );
      if (transformHandleType) {
        setCursor(
          this.interactiveCanvas,
          getCursorForResizingElement({
            transformHandleType,
          }),
        );
        return;
      }
    }

    const hitElement = this.getElementAtPosition(
      scenePointer.x,
      scenePointer.y,
    );

    this.hitLinkElement = this.getElementLinkAtPosition(
      scenePointer,
      hitElement,
    );
    if (isEraserActive(this.state)) {
      return;
    }
    if (
      this.hitLinkElement &&
      !this.state.selectedElementIds[this.hitLinkElement.id]
    ) {
      setCursor(this.interactiveCanvas, CURSOR_TYPE.POINTER);
      showHyperlinkTooltip(
        this.hitLinkElement,
        this.state,
        this.scene.getNonDeletedElementsMap(),
      );
    } else {
      hideHyperlinkToolip();
      if (
        hitElement &&
        (hitElement.link || isEmbeddableElement(hitElement)) &&
        this.state.selectedElementIds[hitElement.id] &&
        !this.state.contextMenu &&
        !this.state.showHyperlinkPopup
      ) {
        this.setState({ showHyperlinkPopup: "info" });
      } else if (this.state.activeTool.type === "text") {
        setCursor(
          this.interactiveCanvas,
          isTextElement(hitElement) ? CURSOR_TYPE.TEXT : CURSOR_TYPE.CROSSHAIR,
        );
      } else if (this.state.viewModeEnabled) {
        setCursor(this.interactiveCanvas, CURSOR_TYPE.GRAB);
      } else if (isOverScrollBar) {
        setCursor(this.interactiveCanvas, CURSOR_TYPE.AUTO);
      } else if (this.state.selectedLinearElement) {
        this.handleHoverSelectedLinearElement(
          this.state.selectedLinearElement,
          scenePointerX,
          scenePointerY,
        );
      } else if (
        // if using cmd/ctrl, we're not dragging
        !event[KEYS.CTRL_OR_CMD]
      ) {
        if (
          (hitElement ||
            this.isHittingCommonBoundingBoxOfSelectedElements(
              scenePointer,
              selectedElements,
            )) &&
          !hitElement?.locked
        ) {
          if (
            hitElement &&
            isIframeLikeElement(hitElement) &&
            this.isIframeLikeElementCenter(
              hitElement,
              event,
              scenePointerX,
              scenePointerY,
            )
          ) {
            setCursor(this.interactiveCanvas, CURSOR_TYPE.POINTER);
            this.setState({
              activeEmbeddable: { element: hitElement, state: "hover" },
            });
          } else {
            setCursor(this.interactiveCanvas, CURSOR_TYPE.MOVE);
            if (this.state.activeEmbeddable?.state === "hover") {
              this.setState({ activeEmbeddable: null });
            }
          }
        }
      } else {
        setCursor(this.interactiveCanvas, CURSOR_TYPE.AUTO);
      }
    }
  };

  private handleEraser = (
    event: PointerEvent,
    pointerDownState: PointerDownState,
    scenePointer: { x: number; y: number },
  ) => {
    this.eraserTrail.addPointToPath(scenePointer.x, scenePointer.y);

    let didChange = false;

    const processedGroups = new Set<ExcalidrawElement["id"]>();
    const nonDeletedElements = this.scene.getNonDeletedElements();

    const processElements = (elements: ExcalidrawElement[]) => {
      for (const element of elements) {
        if (element.locked) {
          return;
        }

        if (event.altKey) {
          if (this.elementsPendingErasure.delete(element.id)) {
            didChange = true;
          }
        } else if (!this.elementsPendingErasure.has(element.id)) {
          didChange = true;
          this.elementsPendingErasure.add(element.id);
        }

        // (un)erase groups atomically
        if (didChange && element.groupIds?.length) {
          const shallowestGroupId = element.groupIds.at(-1)!;
          if (!processedGroups.has(shallowestGroupId)) {
            processedGroups.add(shallowestGroupId);
            const elems = getElementsInGroup(
              nonDeletedElements,
              shallowestGroupId,
            );
            for (const elem of elems) {
              if (event.altKey) {
                this.elementsPendingErasure.delete(elem.id);
              } else {
                this.elementsPendingErasure.add(elem.id);
              }
            }
          }
        }
      }
    };

    const distance = pointDistance(
      pointFrom(pointerDownState.lastCoords.x, pointerDownState.lastCoords.y),
      pointFrom(scenePointer.x, scenePointer.y),
    );
    const threshold = this.getElementHitThreshold();
    const p = { ...pointerDownState.lastCoords };
    let samplingInterval = 0;
    while (samplingInterval <= distance) {
      const hitElements = this.getElementsAtPosition(p.x, p.y);
      processElements(hitElements);

      // Exit since we reached current point
      if (samplingInterval === distance) {
        break;
      }

      // Calculate next point in the line at a distance of sampling interval
      samplingInterval = Math.min(samplingInterval + threshold, distance);

      const distanceRatio = samplingInterval / distance;
      const nextX = (1 - distanceRatio) * p.x + distanceRatio * scenePointer.x;
      const nextY = (1 - distanceRatio) * p.y + distanceRatio * scenePointer.y;
      p.x = nextX;
      p.y = nextY;
    }

    pointerDownState.lastCoords.x = scenePointer.x;
    pointerDownState.lastCoords.y = scenePointer.y;

    if (didChange) {
      for (const element of this.scene.getNonDeletedElements()) {
        if (
          isBoundToContainer(element) &&
          (this.elementsPendingErasure.has(element.id) ||
            this.elementsPendingErasure.has(element.containerId))
        ) {
          if (event.altKey) {
            this.elementsPendingErasure.delete(element.id);
            this.elementsPendingErasure.delete(element.containerId);
          } else {
            this.elementsPendingErasure.add(element.id);
            this.elementsPendingErasure.add(element.containerId);
          }
        }
      }

      this.elementsPendingErasure = new Set(this.elementsPendingErasure);
      this.triggerRender();
    }
  };

  // set touch moving for mobile context menu
  private handleTouchMove = (event: React.TouchEvent<HTMLCanvasElement>) => {
    invalidateContextMenu = true;
  };

  handleHoverSelectedLinearElement(
    linearElementEditor: LinearElementEditor,
    scenePointerX: number,
    scenePointerY: number,
  ) {
    const elementsMap = this.scene.getNonDeletedElementsMap();

    const element = LinearElementEditor.getElement(
      linearElementEditor.elementId,
      elementsMap,
    );

    if (!element) {
      return;
    }
    if (this.state.selectedLinearElement) {
      let hoverPointIndex = -1;
      let segmentMidPointHoveredCoords = null;
      if (
        hitElementItself({
          x: scenePointerX,
          y: scenePointerY,
          element,
          shape: getElementShape(
            element,
            this.scene.getNonDeletedElementsMap(),
          ),
        })
      ) {
        hoverPointIndex = LinearElementEditor.getPointIndexUnderCursor(
          element,
          elementsMap,
          this.state.zoom,
          scenePointerX,
          scenePointerY,
        );
        segmentMidPointHoveredCoords =
          LinearElementEditor.getSegmentMidpointHitCoords(
            linearElementEditor,
            { x: scenePointerX, y: scenePointerY },
            this.state,
            this.scene.getNonDeletedElementsMap(),
          );

        if (hoverPointIndex >= 0 || segmentMidPointHoveredCoords) {
          setCursor(this.interactiveCanvas, CURSOR_TYPE.POINTER);
        } else if (this.hitElement(scenePointerX, scenePointerY, element)) {
          setCursor(this.interactiveCanvas, CURSOR_TYPE.MOVE);
        }
      } else if (this.hitElement(scenePointerX, scenePointerY, element)) {
        if (
          !isElbowArrow(element) ||
          !(element.startBinding || element.endBinding)
        ) {
          setCursor(this.interactiveCanvas, CURSOR_TYPE.MOVE);
        }
      }

      if (
        this.state.selectedLinearElement.hoverPointIndex !== hoverPointIndex
      ) {
        this.setState({
          selectedLinearElement: {
            ...this.state.selectedLinearElement,
            hoverPointIndex,
          },
        });
      }
    } else {
      setCursor(this.interactiveCanvas, CURSOR_TYPE.AUTO);
    }
  }

  private handleCanvasPointerDown = (
    event: React.PointerEvent<HTMLElement>,
  ) => {
    this.maybeCleanupAfterMissingPointerUp(event.nativeEvent);
    this.maybeUnfollowRemoteUser();

    if (this.state.searchMatches) {
      this.setState((state) => ({
        searchMatches: state.searchMatches.map((searchMatch) => ({
          ...searchMatch,
          focus: false,
        })),
      }));
      jotaiStore.set(searchItemInFocusAtom, null);
    }

    // since contextMenu options are potentially evaluated on each render,
    // and an contextMenu action may depend on selection state, we must
    // close the contextMenu before we update the selection on pointerDown
    // (e.g. resetting selection)
    if (this.state.contextMenu) {
      this.setState({ contextMenu: null });
    }

    if (this.state.snapLines) {
      this.setAppState({ snapLines: [] });
    }

    this.updateGestureOnPointerDown(event);

    // if dragging element is freedraw and another pointerdown event occurs
    // a second finger is on the screen
    // discard the freedraw element if it is very short because it is likely
    // just a spike, otherwise finalize the freedraw element when the second
    // finger is lifted
    if (
      event.pointerType === "touch" &&
      this.state.newElement &&
      this.state.newElement.type === "freedraw"
    ) {
      const element = this.state.newElement as ExcalidrawFreeDrawElement;
      this.updateScene({
        ...(element.points.length < 10
          ? {
              elements: this.scene
                .getElementsIncludingDeleted()
                .filter((el) => el.id !== element.id),
            }
          : {}),
        appState: {
          newElement: null,
          editingTextElement: null,
          startBoundElement: null,
          suggestedBindings: [],
          selectedElementIds: makeNextSelectedElementIds(
            Object.keys(this.state.selectedElementIds)
              .filter((key) => key !== element.id)
              .reduce((obj: { [id: string]: true }, key) => {
                obj[key] = this.state.selectedElementIds[key];
                return obj;
              }, {}),
            this.state,
          ),
        },
        storeAction: StoreAction.UPDATE,
      });
      return;
    }

    // remove any active selection when we start to interact with canvas
    // (mainly, we care about removing selection outside the component which
    //  would prevent our copy handling otherwise)
    const selection = document.getSelection();
    if (selection?.anchorNode) {
      selection.removeAllRanges();
    }
    this.maybeOpenContextMenuAfterPointerDownOnTouchDevices(event);

    //fires only once, if pen is detected, penMode is enabled
    //the user can disable this by toggling the penMode button
    if (!this.state.penDetected && event.pointerType === "pen") {
      this.setState((prevState) => {
        return {
          penMode: true,
          penDetected: true,
        };
      });
    }

    if (
      !this.device.isTouchScreen &&
      ["pen", "touch"].includes(event.pointerType)
    ) {
      this.device = updateObject(this.device, { isTouchScreen: true });
    }

    if (isPanning) {
      return;
    }

    this.lastPointerDownEvent = event;

    // we must exit before we set `cursorButton` state and `savePointer`
    // else it will send pointer state & laser pointer events in collab when
    // panning
    if (this.handleCanvasPanUsingWheelOrSpaceDrag(event)) {
      return;
    }

    this.setState({
      lastPointerDownWith: event.pointerType,
      cursorButton: "down",
    });
    this.savePointer(event.clientX, event.clientY, "down");

    if (
      event.button === POINTER_BUTTON.ERASER &&
      this.state.activeTool.type !== TOOL_TYPE.eraser
    ) {
      this.setState(
        {
          activeTool: updateActiveTool(this.state, {
            type: TOOL_TYPE.eraser,
            lastActiveToolBeforeEraser: this.state.activeTool,
          }),
        },
        () => {
          this.handleCanvasPointerDown(event);
          const onPointerUp = () => {
            unsubPointerUp();
            unsubCleanup?.();
            if (isEraserActive(this.state)) {
              this.setState({
                activeTool: updateActiveTool(this.state, {
                  ...(this.state.activeTool.lastActiveTool || {
                    type: TOOL_TYPE.selection,
                  }),
                  lastActiveToolBeforeEraser: null,
                }),
              });
            }
          };

          const unsubPointerUp = addEventListener(
            window,
            EVENT.POINTER_UP,
            onPointerUp,
            {
              once: true,
            },
          );
          let unsubCleanup: UnsubscribeCallback | undefined;
          // subscribe inside rAF lest it'd be triggered on the same pointerdown
          // if we start erasing while coming from blurred document since
          // we cleanup pointer events on focus
          requestAnimationFrame(() => {
            unsubCleanup =
              this.missingPointerEventCleanupEmitter.once(onPointerUp);
          });
        },
      );
      return;
    }

    // only handle left mouse button or touch
    if (
      event.button !== POINTER_BUTTON.MAIN &&
      event.button !== POINTER_BUTTON.TOUCH &&
      event.button !== POINTER_BUTTON.ERASER
    ) {
      return;
    }

    // don't select while panning
    if (gesture.pointers.size > 1) {
      return;
    }

    // State for the duration of a pointer interaction, which starts with a
    // pointerDown event, ends with a pointerUp event (or another pointerDown)
    const pointerDownState = this.initialPointerDownState(event);

    this.setState({
      selectedElementsAreBeingDragged: false,
      flippedFixedPointBindings: false,
    });

    if (this.handleDraggingScrollBar(event, pointerDownState)) {
      return;
    }

    this.clearSelectionIfNotUsingSelection();
    this.updateBindingEnabledOnPointerMove(event);

    if (this.handleSelectionOnPointerDown(event, pointerDownState)) {
      return;
    }

    const allowOnPointerDown =
      !this.state.penMode ||
      event.pointerType !== "touch" ||
      this.state.activeTool.type === "selection" ||
      this.state.activeTool.type === "text" ||
      this.state.activeTool.type === "image";

    if (!allowOnPointerDown) {
      return;
    }

    if (this.state.activeTool.type === "text") {
      this.handleTextOnPointerDown(event, pointerDownState);
    } else if (
      this.state.activeTool.type === "arrow" ||
      this.state.activeTool.type === "line"
    ) {
      this.handleLinearElementOnPointerDown(
        event,
        this.state.activeTool.type,
        pointerDownState,
      );
    } else if (this.state.activeTool.type === "image") {
      // reset image preview on pointerdown
      setCursor(this.interactiveCanvas, CURSOR_TYPE.CROSSHAIR);

      // retrieve the latest element as the state may be stale
      const pendingImageElement =
        this.state.pendingImageElementId &&
        this.scene.getElement(this.state.pendingImageElementId);

      if (!pendingImageElement) {
        return;
      }

      this.setState({
        newElement: pendingImageElement as ExcalidrawNonSelectionElement,
        pendingImageElementId: null,
        multiElement: null,
      });

      const { x, y } = viewportCoordsToSceneCoords(event, this.state);

      const frame = this.getTopLayerFrameAtSceneCoords({ x, y });

      mutateElement(pendingImageElement, {
        x,
        y,
        frameId: frame ? frame.id : null,
      });
    } else if (this.state.activeTool.type === "freedraw") {
      this.handleFreeDrawElementOnPointerDown(
        event,
        this.state.activeTool.type,
        pointerDownState,
      );
    } else if (this.state.activeTool.type === "custom") {
      setCursorForShape(this.interactiveCanvas, this.state);
    } else if (
      this.state.activeTool.type === TOOL_TYPE.frame ||
      this.state.activeTool.type === TOOL_TYPE.magicframe
    ) {
      this.createFrameElementOnPointerDown(
        pointerDownState,
        this.state.activeTool.type,
      );
    } else if (this.state.activeTool.type === "laser") {
      this.laserTrails.startPath(
        pointerDownState.lastCoords.x,
        pointerDownState.lastCoords.y,
      );
    } else if (
      this.state.activeTool.type !== "eraser" &&
      this.state.activeTool.type !== "hand"
    ) {
      this.createGenericElementOnPointerDown(
        this.state.activeTool.type,
        pointerDownState,
      );
    }

    this.props?.onPointerDown?.(this.state.activeTool, pointerDownState);
    this.onPointerDownEmitter.trigger(
      this.state.activeTool,
      pointerDownState,
      event,
    );

    if (this.state.activeTool.type === "eraser") {
      this.eraserTrail.startPath(
        pointerDownState.lastCoords.x,
        pointerDownState.lastCoords.y,
      );
    }

    const onPointerMove =
      this.onPointerMoveFromPointerDownHandler(pointerDownState);

    const onPointerUp =
      this.onPointerUpFromPointerDownHandler(pointerDownState);

    const onKeyDown = this.onKeyDownFromPointerDownHandler(pointerDownState);
    const onKeyUp = this.onKeyUpFromPointerDownHandler(pointerDownState);

    this.missingPointerEventCleanupEmitter.once((_event) =>
      onPointerUp(_event || event.nativeEvent),
    );

    if (!this.state.viewModeEnabled || this.state.activeTool.type === "laser") {
      window.addEventListener(EVENT.POINTER_MOVE, onPointerMove);
      window.addEventListener(EVENT.POINTER_UP, onPointerUp);
      window.addEventListener(EVENT.KEYDOWN, onKeyDown);
      window.addEventListener(EVENT.KEYUP, onKeyUp);
      pointerDownState.eventListeners.onMove = onPointerMove;
      pointerDownState.eventListeners.onUp = onPointerUp;
      pointerDownState.eventListeners.onKeyUp = onKeyUp;
      pointerDownState.eventListeners.onKeyDown = onKeyDown;
    }
  };

  private handleCanvasPointerUp = (
    event: React.PointerEvent<HTMLCanvasElement>,
  ) => {
    this.removePointer(event);
    this.lastPointerUpEvent = event;

    const scenePointer = viewportCoordsToSceneCoords(
      { clientX: event.clientX, clientY: event.clientY },
      this.state,
    );
    const clicklength =
      event.timeStamp - (this.lastPointerDownEvent?.timeStamp ?? 0);

    if (this.device.editor.isMobile && clicklength < 300) {
      const hitElement = this.getElementAtPosition(
        scenePointer.x,
        scenePointer.y,
      );
      if (
        isIframeLikeElement(hitElement) &&
        this.isIframeLikeElementCenter(
          hitElement,
          event,
          scenePointer.x,
          scenePointer.y,
        )
      ) {
        this.handleEmbeddableCenterClick(hitElement);
        return;
      }
    }

    if (this.device.isTouchScreen) {
      const hitElement = this.getElementAtPosition(
        scenePointer.x,
        scenePointer.y,
      );
      this.hitLinkElement = this.getElementLinkAtPosition(
        scenePointer,
        hitElement,
      );
    }

    if (
      this.hitLinkElement &&
      !this.state.selectedElementIds[this.hitLinkElement.id]
    ) {
      if (
        clicklength < 300 &&
        isIframeLikeElement(this.hitLinkElement) &&
        !isPointHittingLinkIcon(
          this.hitLinkElement,
          this.scene.getNonDeletedElementsMap(),
          this.state,
          pointFrom(scenePointer.x, scenePointer.y),
        )
      ) {
        this.handleEmbeddableCenterClick(this.hitLinkElement);
      } else {
        this.redirectToLink(event, this.device.isTouchScreen);
      }
    } else if (this.state.viewModeEnabled) {
      this.setState({
        activeEmbeddable: null,
        selectedElementIds: {},
      });
    }
  };

  private maybeOpenContextMenuAfterPointerDownOnTouchDevices = (
    event: React.PointerEvent<HTMLElement>,
  ): void => {
    // deal with opening context menu on touch devices
    if (event.pointerType === "touch") {
      invalidateContextMenu = false;

      if (touchTimeout) {
        // If there's already a touchTimeout, this means that there's another
        // touch down and we are doing another touch, so we shouldn't open the
        // context menu.
        invalidateContextMenu = true;
      } else {
        // open the context menu with the first touch's clientX and clientY
        // if the touch is not moving
        touchTimeout = window.setTimeout(() => {
          touchTimeout = 0;
          if (!invalidateContextMenu) {
            this.handleCanvasContextMenu(event);
          }
        }, TOUCH_CTX_MENU_TIMEOUT);
      }
    }
  };

  private resetContextMenuTimer = () => {
    clearTimeout(touchTimeout);
    touchTimeout = 0;
    invalidateContextMenu = false;
  };

  /**
   * pointerup may not fire in certian cases (user tabs away...), so in order
   * to properly cleanup pointerdown state, we need to fire any hanging
   * pointerup handlers manually
   */
  private maybeCleanupAfterMissingPointerUp = (event: PointerEvent | null) => {
    lastPointerUp?.();
    this.missingPointerEventCleanupEmitter.trigger(event).clear();
  };

  // Returns whether the event is a panning
  public handleCanvasPanUsingWheelOrSpaceDrag = (
    event: React.PointerEvent<HTMLElement> | MouseEvent,
  ): boolean => {
    if (
      !(
        gesture.pointers.size <= 1 &&
        (event.button === POINTER_BUTTON.WHEEL ||
          (event.button === POINTER_BUTTON.MAIN && isHoldingSpace) ||
          isHandToolActive(this.state) ||
          this.state.viewModeEnabled)
      )
    ) {
      return false;
    }
    isPanning = true;

    // due to event.preventDefault below, container wouldn't get focus
    // automatically
    this.focusContainer();

    // preventing defualt while text editing messes with cursor/focus
    if (!this.state.editingTextElement) {
      // necessary to prevent browser from scrolling the page if excalidraw
      // not full-page #4489
      //
      // as such, the above is broken when panning canvas while in wysiwyg
      event.preventDefault();
    }

    let nextPastePrevented = false;
    const isLinux =
      typeof window === undefined
        ? false
        : /Linux/.test(window.navigator.platform);

    setCursor(this.interactiveCanvas, CURSOR_TYPE.GRABBING);
    let { clientX: lastX, clientY: lastY } = event;
    const onPointerMove = withBatchedUpdatesThrottled((event: PointerEvent) => {
      const deltaX = lastX - event.clientX;
      const deltaY = lastY - event.clientY;
      lastX = event.clientX;
      lastY = event.clientY;

      /*
       * Prevent paste event if we move while middle clicking on Linux.
       * See issue #1383.
       */
      if (
        isLinux &&
        !nextPastePrevented &&
        (Math.abs(deltaX) > 1 || Math.abs(deltaY) > 1)
      ) {
        nextPastePrevented = true;

        /* Prevent the next paste event */
        const preventNextPaste = (event: ClipboardEvent) => {
          document.body.removeEventListener(EVENT.PASTE, preventNextPaste);
          event.stopPropagation();
        };

        /*
         * Reenable next paste in case of disabled middle click paste for
         * any reason:
         * - right click paste
         * - empty clipboard
         */
        const enableNextPaste = () => {
          setTimeout(() => {
            document.body.removeEventListener(EVENT.PASTE, preventNextPaste);
            window.removeEventListener(EVENT.POINTER_UP, enableNextPaste);
          }, 100);
        };

        document.body.addEventListener(EVENT.PASTE, preventNextPaste);
        window.addEventListener(EVENT.POINTER_UP, enableNextPaste);
      }

      this.translateCanvas({
        scrollX: this.state.scrollX - deltaX / this.state.zoom.value,
        scrollY: this.state.scrollY - deltaY / this.state.zoom.value,
      });
    });
    const teardown = withBatchedUpdates(
      (lastPointerUp = () => {
        lastPointerUp = null;
        isPanning = false;
        if (!isHoldingSpace) {
          if (this.state.viewModeEnabled) {
            setCursor(this.interactiveCanvas, CURSOR_TYPE.GRAB);
          } else {
            setCursorForShape(this.interactiveCanvas, this.state);
          }
        }
        this.setState({
          cursorButton: "up",
        });
        this.savePointer(event.clientX, event.clientY, "up");
        window.removeEventListener(EVENT.POINTER_MOVE, onPointerMove);
        window.removeEventListener(EVENT.POINTER_UP, teardown);
        window.removeEventListener(EVENT.BLUR, teardown);
        onPointerMove.flush();
      }),
    );
    window.addEventListener(EVENT.BLUR, teardown);
    window.addEventListener(EVENT.POINTER_MOVE, onPointerMove, {
      passive: true,
    });
    window.addEventListener(EVENT.POINTER_UP, teardown);
    return true;
  };

  private updateGestureOnPointerDown(
    event: React.PointerEvent<HTMLElement>,
  ): void {
    gesture.pointers.set(event.pointerId, {
      x: event.clientX,
      y: event.clientY,
    });

    if (gesture.pointers.size === 2) {
      gesture.lastCenter = getCenter(gesture.pointers);
      gesture.initialScale = this.state.zoom.value;
      gesture.initialDistance = getDistance(
        Array.from(gesture.pointers.values()),
      );
    }
  }

  private initialPointerDownState(
    event: React.PointerEvent<HTMLElement>,
  ): PointerDownState {
    const origin = viewportCoordsToSceneCoords(event, this.state);
    const selectedElements = this.scene.getSelectedElements(this.state);
    const [minX, minY, maxX, maxY] = getCommonBounds(selectedElements);
    const isElbowArrowOnly = selectedElements.findIndex(isElbowArrow) === 0;

    return {
      origin,
      withCmdOrCtrl: event[KEYS.CTRL_OR_CMD],
      originInGrid: tupleToCoors(
        getGridPoint(
          origin.x,
          origin.y,
          event[KEYS.CTRL_OR_CMD] || isElbowArrowOnly
            ? null
            : this.getEffectiveGridSize(),
        ),
      ),
      scrollbars: isOverScrollBars(
        currentScrollBars,
        event.clientX - this.state.offsetLeft,
        event.clientY - this.state.offsetTop,
      ),
      // we need to duplicate because we'll be updating this state
      lastCoords: { ...origin },
      originalElements: this.scene
        .getNonDeletedElements()
        .reduce((acc, element) => {
          acc.set(element.id, deepCopyElement(element));
          return acc;
        }, new Map() as PointerDownState["originalElements"]),
      resize: {
        handleType: false,
        isResizing: false,
        offset: { x: 0, y: 0 },
        arrowDirection: "origin",
        center: { x: (maxX + minX) / 2, y: (maxY + minY) / 2 },
      },
      hit: {
        element: null,
        allHitElements: [],
        wasAddedToSelection: false,
        hasBeenDuplicated: false,
        hasHitCommonBoundingBoxOfSelectedElements:
          this.isHittingCommonBoundingBoxOfSelectedElements(
            origin,
            selectedElements,
          ),
      },
      drag: {
        hasOccurred: false,
        offset: null,
      },
      eventListeners: {
        onMove: null,
        onUp: null,
        onKeyUp: null,
        onKeyDown: null,
      },
      boxSelection: {
        hasOccurred: false,
      },
    };
  }

  // Returns whether the event is a dragging a scrollbar
  private handleDraggingScrollBar(
    event: React.PointerEvent<HTMLElement>,
    pointerDownState: PointerDownState,
  ): boolean {
    if (
      !(pointerDownState.scrollbars.isOverEither && !this.state.multiElement)
    ) {
      return false;
    }
    isDraggingScrollBar = true;
    pointerDownState.lastCoords.x = event.clientX;
    pointerDownState.lastCoords.y = event.clientY;
    const onPointerMove = withBatchedUpdatesThrottled((event: PointerEvent) => {
      const target = event.target;
      if (!(target instanceof HTMLElement)) {
        return;
      }

      this.handlePointerMoveOverScrollbars(event, pointerDownState);
    });
    const onPointerUp = withBatchedUpdates(() => {
      lastPointerUp = null;
      isDraggingScrollBar = false;
      setCursorForShape(this.interactiveCanvas, this.state);
      this.setState({
        cursorButton: "up",
      });
      this.savePointer(event.clientX, event.clientY, "up");
      window.removeEventListener(EVENT.POINTER_MOVE, onPointerMove);
      window.removeEventListener(EVENT.POINTER_UP, onPointerUp);
      onPointerMove.flush();
    });

    lastPointerUp = onPointerUp;

    window.addEventListener(EVENT.POINTER_MOVE, onPointerMove);
    window.addEventListener(EVENT.POINTER_UP, onPointerUp);
    return true;
  }

  private clearSelectionIfNotUsingSelection = (): void => {
    if (this.state.activeTool.type !== "selection") {
      this.setState({
        selectedElementIds: makeNextSelectedElementIds({}, this.state),
        selectedGroupIds: {},
        editingGroupId: null,
        activeEmbeddable: null,
      });
    }
  };

  /**
   * @returns whether the pointer event has been completely handled
   */
  private handleSelectionOnPointerDown = (
    event: React.PointerEvent<HTMLElement>,
    pointerDownState: PointerDownState,
  ): boolean => {
    if (this.state.activeTool.type === "selection") {
      const elements = this.scene.getNonDeletedElements();
      const elementsMap = this.scene.getNonDeletedElementsMap();
      const selectedElements = this.scene.getSelectedElements(this.state);

      if (
        selectedElements.length === 1 &&
        !this.state.editingLinearElement &&
        !(
          this.state.selectedLinearElement &&
          this.state.selectedLinearElement.hoverPointIndex !== -1
        )
      ) {
        const elementWithTransformHandleType =
          getElementWithTransformHandleType(
            elements,
            this.state,
            pointerDownState.origin.x,
            pointerDownState.origin.y,
            this.state.zoom,
            event.pointerType,
            this.scene.getNonDeletedElementsMap(),
            this.device,
          );
        if (elementWithTransformHandleType != null) {
          if (
            elementWithTransformHandleType.transformHandleType === "rotation"
          ) {
            this.setState({
              resizingElement: elementWithTransformHandleType.element,
            });
            pointerDownState.resize.handleType =
              elementWithTransformHandleType.transformHandleType;
          } else if (this.state.croppingElementId) {
            pointerDownState.resize.handleType =
              elementWithTransformHandleType.transformHandleType;
          } else {
            this.setState({
              resizingElement: elementWithTransformHandleType.element,
            });
            pointerDownState.resize.handleType =
              elementWithTransformHandleType.transformHandleType;
          }
        }
      } else if (selectedElements.length > 1) {
        pointerDownState.resize.handleType = getTransformHandleTypeFromCoords(
          getCommonBounds(selectedElements),
          pointerDownState.origin.x,
          pointerDownState.origin.y,
          this.state.zoom,
          event.pointerType,
          this.device,
        );
      }
      if (pointerDownState.resize.handleType) {
        pointerDownState.resize.isResizing = true;
        pointerDownState.resize.offset = tupleToCoors(
          getResizeOffsetXY(
            pointerDownState.resize.handleType,
            selectedElements,
            elementsMap,
            pointerDownState.origin.x,
            pointerDownState.origin.y,
          ),
        );
        if (
          selectedElements.length === 1 &&
          isLinearElement(selectedElements[0]) &&
          selectedElements[0].points.length === 2
        ) {
          pointerDownState.resize.arrowDirection = getResizeArrowDirection(
            pointerDownState.resize.handleType,
            selectedElements[0],
          );
        }
      } else {
        if (this.state.selectedLinearElement) {
          const linearElementEditor =
            this.state.editingLinearElement || this.state.selectedLinearElement;
          const ret = LinearElementEditor.handlePointerDown(
            event,
            this,
            this.store,
            pointerDownState.origin,
            linearElementEditor,
            this.scene,
          );
          if (ret.hitElement) {
            pointerDownState.hit.element = ret.hitElement;
          }
          if (ret.linearElementEditor) {
            this.setState({ selectedLinearElement: ret.linearElementEditor });

            if (this.state.editingLinearElement) {
              this.setState({ editingLinearElement: ret.linearElementEditor });
            }
          }
          if (ret.didAddPoint) {
            return true;
          }
        }
        // hitElement may already be set above, so check first
        pointerDownState.hit.element =
          pointerDownState.hit.element ??
          this.getElementAtPosition(
            pointerDownState.origin.x,
            pointerDownState.origin.y,
          );

        if (
          this.state.croppingElementId &&
          pointerDownState.hit.element?.id !== this.state.croppingElementId
        ) {
          this.finishImageCropping();
        }

        if (pointerDownState.hit.element) {
          // Early return if pointer is hitting link icon
          const hitLinkElement = this.getElementLinkAtPosition(
            {
              x: pointerDownState.origin.x,
              y: pointerDownState.origin.y,
            },
            pointerDownState.hit.element,
          );
          if (hitLinkElement) {
            return false;
          }
        }

        // For overlapped elements one position may hit
        // multiple elements
        pointerDownState.hit.allHitElements = this.getElementsAtPosition(
          pointerDownState.origin.x,
          pointerDownState.origin.y,
        );

        const hitElement = pointerDownState.hit.element;
        const someHitElementIsSelected =
          pointerDownState.hit.allHitElements.some((element) =>
            this.isASelectedElement(element),
          );
        if (
          (hitElement === null || !someHitElementIsSelected) &&
          !event.shiftKey &&
          !pointerDownState.hit.hasHitCommonBoundingBoxOfSelectedElements
        ) {
          this.clearSelection(hitElement);
        }

        if (this.state.editingLinearElement) {
          this.setState({
            selectedElementIds: makeNextSelectedElementIds(
              {
                [this.state.editingLinearElement.elementId]: true,
              },
              this.state,
            ),
          });
          // If we click on something
        } else if (hitElement != null) {
          // on CMD/CTRL, drill down to hit element regardless of groups etc.
          if (event[KEYS.CTRL_OR_CMD]) {
            if (!this.state.selectedElementIds[hitElement.id]) {
              pointerDownState.hit.wasAddedToSelection = true;
            }
            this.setState((prevState) => ({
              ...editGroupForSelectedElement(prevState, hitElement),
              previousSelectedElementIds: this.state.selectedElementIds,
            }));
            // mark as not completely handled so as to allow dragging etc.
            return false;
          }

          // deselect if item is selected
          // if shift is not clicked, this will always return true
          // otherwise, it will trigger selection based on current
          // state of the box
          if (!this.state.selectedElementIds[hitElement.id]) {
            // if we are currently editing a group, exiting editing mode and deselect the group.
            if (
              this.state.editingGroupId &&
              !isElementInGroup(hitElement, this.state.editingGroupId)
            ) {
              this.setState({
                selectedElementIds: makeNextSelectedElementIds({}, this.state),
                selectedGroupIds: {},
                editingGroupId: null,
                activeEmbeddable: null,
              });
            }

            // Add hit element to selection. At this point if we're not holding
            // SHIFT the previously selected element(s) were deselected above
            // (make sure you use setState updater to use latest state)
            // With shift-selection, we want to make sure that frames and their containing
            // elements are not selected at the same time.
            if (
              !someHitElementIsSelected &&
              !pointerDownState.hit.hasHitCommonBoundingBoxOfSelectedElements
            ) {
              this.setState((prevState) => {
                const nextSelectedElementIds: { [id: string]: true } = {
                  ...prevState.selectedElementIds,
                  [hitElement.id]: true,
                };

                const previouslySelectedElements: ExcalidrawElement[] = [];

                Object.keys(prevState.selectedElementIds).forEach((id) => {
                  const element = this.scene.getElement(id);
                  element && previouslySelectedElements.push(element);
                });

                // if hitElement is frame-like, deselect all of its elements
                // if they are selected
                if (isFrameLikeElement(hitElement)) {
                  getFrameChildren(
                    previouslySelectedElements,
                    hitElement.id,
                  ).forEach((element) => {
                    delete nextSelectedElementIds[element.id];
                  });
                } else if (hitElement.frameId) {
                  // if hitElement is in a frame and its frame has been selected
                  // disable selection for the given element
                  if (nextSelectedElementIds[hitElement.frameId]) {
                    delete nextSelectedElementIds[hitElement.id];
                  }
                } else {
                  // hitElement is neither a frame nor an element in a frame
                  // but since hitElement could be in a group with some frames
                  // this means selecting hitElement will have the frames selected as well
                  // because we want to keep the invariant:
                  // - frames and their elements are not selected at the same time
                  // we deselect elements in those frames that were previously selected

                  const groupIds = hitElement.groupIds;
                  const framesInGroups = new Set(
                    groupIds
                      .flatMap((gid) =>
                        getElementsInGroup(
                          this.scene.getNonDeletedElements(),
                          gid,
                        ),
                      )
                      .filter((element) => isFrameLikeElement(element))
                      .map((frame) => frame.id),
                  );

                  if (framesInGroups.size > 0) {
                    previouslySelectedElements.forEach((element) => {
                      if (
                        element.frameId &&
                        framesInGroups.has(element.frameId)
                      ) {
                        // deselect element and groups containing the element
                        delete nextSelectedElementIds[element.id];
                        element.groupIds
                          .flatMap((gid) =>
                            getElementsInGroup(
                              this.scene.getNonDeletedElements(),
                              gid,
                            ),
                          )
                          .forEach((element) => {
                            delete nextSelectedElementIds[element.id];
                          });
                      }
                    });
                  }
                }

                return {
                  ...selectGroupsForSelectedElements(
                    {
                      editingGroupId: prevState.editingGroupId,
                      selectedElementIds: nextSelectedElementIds,
                    },
                    this.scene.getNonDeletedElements(),
                    prevState,
                    this,
                  ),
                  showHyperlinkPopup:
                    hitElement.link || isEmbeddableElement(hitElement)
                      ? "info"
                      : false,
                };
              });
              pointerDownState.hit.wasAddedToSelection = true;
            }
          }
        }

        this.setState({
          previousSelectedElementIds: this.state.selectedElementIds,
        });
      }
    }
    return false;
  };

  private isASelectedElement(hitElement: ExcalidrawElement | null): boolean {
    return hitElement != null && this.state.selectedElementIds[hitElement.id];
  }

  private isHittingCommonBoundingBoxOfSelectedElements(
    point: Readonly<{ x: number; y: number }>,
    selectedElements: readonly ExcalidrawElement[],
  ): boolean {
    if (selectedElements.length < 2) {
      return false;
    }

    // How many pixels off the shape boundary we still consider a hit
    const threshold = this.getElementHitThreshold();
    const [x1, y1, x2, y2] = getCommonBounds(selectedElements);
    return (
      point.x > x1 - threshold &&
      point.x < x2 + threshold &&
      point.y > y1 - threshold &&
      point.y < y2 + threshold
    );
  }

  private handleTextOnPointerDown = (
    event: React.PointerEvent<HTMLElement>,
    pointerDownState: PointerDownState,
  ): void => {
    // if we're currently still editing text, clicking outside
    // should only finalize it, not create another (irrespective
    // of state.activeTool.locked)
    if (this.state.editingTextElement) {
      return;
    }
    let sceneX = pointerDownState.origin.x;
    let sceneY = pointerDownState.origin.y;

    const element = this.getElementAtPosition(sceneX, sceneY, {
      includeBoundTextElement: true,
    });

    // FIXME
    let container = this.getTextBindableContainerAtPosition(sceneX, sceneY);

    if (hasBoundTextElement(element)) {
      container = element as ExcalidrawTextContainer;
      sceneX = element.x + element.width / 2;
      sceneY = element.y + element.height / 2;
    }
    this.startTextEditing({
      sceneX,
      sceneY,
      insertAtParentCenter: !event.altKey,
      container,
      autoEdit: false,
    });

    resetCursor(this.interactiveCanvas);
    if (!this.state.activeTool.locked) {
      this.setState({
        activeTool: updateActiveTool(this.state, { type: "selection" }),
      });
    }
  };

  private handleFreeDrawElementOnPointerDown = (
    event: React.PointerEvent<HTMLElement>,
    elementType: ExcalidrawFreeDrawElement["type"],
    pointerDownState: PointerDownState,
  ) => {
    // Begin a mark capture. This does not have to update state yet.
    const [gridX, gridY] = getGridPoint(
      pointerDownState.origin.x,
      pointerDownState.origin.y,
      null,
    );

    const topLayerFrame = this.getTopLayerFrameAtSceneCoords({
      x: gridX,
      y: gridY,
    });

    const simulatePressure = event.pressure === 0.5;

    const element = newFreeDrawElement({
      type: elementType,
      x: gridX,
      y: gridY,
      strokeColor: this.state.currentItemStrokeColor,
      backgroundColor: this.state.currentItemBackgroundColor,
      fillStyle: this.state.currentItemFillStyle,
      strokeWidth: this.state.currentItemStrokeWidth,
      strokeStyle: this.state.currentItemStrokeStyle,
      roughness: this.state.currentItemRoughness,
      opacity: this.state.currentItemOpacity,
      roundness: null,
      simulatePressure,
      locked: false,
      frameId: topLayerFrame ? topLayerFrame.id : null,
      points: [pointFrom<LocalPoint>(0, 0)],
      pressures: simulatePressure ? [] : [event.pressure],
    });

    this.scene.insertElement(element);

    this.setState((prevState) => {
      const nextSelectedElementIds = {
        ...prevState.selectedElementIds,
      };
      delete nextSelectedElementIds[element.id];
      return {
        selectedElementIds: makeNextSelectedElementIds(
          nextSelectedElementIds,
          prevState,
        ),
      };
    });

    const boundElement = getHoveredElementForBinding(
      pointerDownState.origin,
      this.scene.getNonDeletedElements(),
      this.scene.getNonDeletedElementsMap(),
    );

    this.setState({
      newElement: element,
      startBoundElement: boundElement,
      suggestedBindings: [],
    });
  };

  public insertIframeElement = ({
    sceneX,
    sceneY,
    width,
    height,
  }: {
    sceneX: number;
    sceneY: number;
    width: number;
    height: number;
  }) => {
    const [gridX, gridY] = getGridPoint(
      sceneX,
      sceneY,
      this.lastPointerDownEvent?.[KEYS.CTRL_OR_CMD]
        ? null
        : this.getEffectiveGridSize(),
    );

    const element = newIframeElement({
      type: "iframe",
      x: gridX,
      y: gridY,
      strokeColor: "transparent",
      backgroundColor: "transparent",
      fillStyle: this.state.currentItemFillStyle,
      strokeWidth: this.state.currentItemStrokeWidth,
      strokeStyle: this.state.currentItemStrokeStyle,
      roughness: this.state.currentItemRoughness,
      roundness: this.getCurrentItemRoundness("iframe"),
      opacity: this.state.currentItemOpacity,
      locked: false,
      width,
      height,
    });

    this.scene.insertElement(element);

    return element;
  };

  //create rectangle element with youtube top left on nearest grid point width / hight 640/360
  public insertEmbeddableElement = ({
    sceneX,
    sceneY,
    link,
  }: {
    sceneX: number;
    sceneY: number;
    link: string;
  }) => {
    const [gridX, gridY] = getGridPoint(
      sceneX,
      sceneY,
      this.lastPointerDownEvent?.[KEYS.CTRL_OR_CMD]
        ? null
        : this.getEffectiveGridSize(),
    );

    const embedLink = getEmbedLink(link);

    if (!embedLink) {
      return;
    }

    if (embedLink.error instanceof URIError) {
      this.setToast({
        message: t("toast.unrecognizedLinkFormat"),
        closable: true,
      });
    }

    const element = newEmbeddableElement({
      type: "embeddable",
      x: gridX,
      y: gridY,
      strokeColor: "transparent",
      backgroundColor: "transparent",
      fillStyle: this.state.currentItemFillStyle,
      strokeWidth: this.state.currentItemStrokeWidth,
      strokeStyle: this.state.currentItemStrokeStyle,
      roughness: this.state.currentItemRoughness,
      roundness: this.getCurrentItemRoundness("embeddable"),
      opacity: this.state.currentItemOpacity,
      locked: false,
      width: embedLink.intrinsicSize.w,
      height: embedLink.intrinsicSize.h,
      link,
    });

    this.scene.insertElement(element);

    return element;
  };

  private createImageElement = ({
    sceneX,
    sceneY,
    addToFrameUnderCursor = true,
  }: {
    sceneX: number;
    sceneY: number;
    addToFrameUnderCursor?: boolean;
  }) => {
    const [gridX, gridY] = getGridPoint(
      sceneX,
      sceneY,
      this.lastPointerDownEvent?.[KEYS.CTRL_OR_CMD]
        ? null
        : this.getEffectiveGridSize(),
    );

    const topLayerFrame = addToFrameUnderCursor
      ? this.getTopLayerFrameAtSceneCoords({
          x: gridX,
          y: gridY,
        })
      : null;

    const element = newImageElement({
      type: "image",
      x: gridX,
      y: gridY,
      strokeColor: this.state.currentItemStrokeColor,
      backgroundColor: this.state.currentItemBackgroundColor,
      fillStyle: this.state.currentItemFillStyle,
      strokeWidth: this.state.currentItemStrokeWidth,
      strokeStyle: this.state.currentItemStrokeStyle,
      roughness: this.state.currentItemRoughness,
      roundness: null,
      opacity: this.state.currentItemOpacity,
      locked: false,
      frameId: topLayerFrame ? topLayerFrame.id : null,
    });

    return element;
  };

  private handleLinearElementOnPointerDown = (
    event: React.PointerEvent<HTMLElement>,
    elementType: ExcalidrawLinearElement["type"],
    pointerDownState: PointerDownState,
  ): void => {
    if (this.state.multiElement) {
      const { multiElement } = this.state;

      // finalize if completing a loop
      if (
        multiElement.type === "line" &&
        isPathALoop(multiElement.points, this.state.zoom.value)
      ) {
        mutateElement(multiElement, {
          lastCommittedPoint:
            multiElement.points[multiElement.points.length - 1],
        });
        this.actionManager.executeAction(actionFinalize);
        return;
      }

      // Elbow arrows cannot be created by putting down points
      // only the start and end points can be defined
      if (isElbowArrow(multiElement) && multiElement.points.length > 1) {
        mutateElement(multiElement, {
          lastCommittedPoint:
            multiElement.points[multiElement.points.length - 1],
        });
        this.actionManager.executeAction(actionFinalize);
        return;
      }

      const { x: rx, y: ry, lastCommittedPoint } = multiElement;

      // clicking inside commit zone → finalize arrow
      if (
        multiElement.points.length > 1 &&
        lastCommittedPoint &&
        pointDistance(
          pointFrom(
            pointerDownState.origin.x - rx,
            pointerDownState.origin.y - ry,
          ),
          lastCommittedPoint,
        ) < LINE_CONFIRM_THRESHOLD
      ) {
        this.actionManager.executeAction(actionFinalize);
        return;
      }

      this.setState((prevState) => ({
        selectedElementIds: makeNextSelectedElementIds(
          {
            ...prevState.selectedElementIds,
            [multiElement.id]: true,
          },
          prevState,
        ),
      }));
      // clicking outside commit zone → update reference for last committed
      // point
      mutateElement(multiElement, {
        lastCommittedPoint: multiElement.points[multiElement.points.length - 1],
      });
      setCursor(this.interactiveCanvas, CURSOR_TYPE.POINTER);
    } else {
      const [gridX, gridY] = getGridPoint(
        pointerDownState.origin.x,
        pointerDownState.origin.y,
        event[KEYS.CTRL_OR_CMD] ? null : this.getEffectiveGridSize(),
      );

      const topLayerFrame = this.getTopLayerFrameAtSceneCoords({
        x: gridX,
        y: gridY,
      });

      /* If arrow is pre-arrowheads, it will have undefined for both start and end arrowheads.
      If so, we want it to be null for start and "arrow" for end. If the linear item is not
      an arrow, we want it to be null for both. Otherwise, we want it to use the
      values from appState. */

      const { currentItemStartArrowhead, currentItemEndArrowhead } = this.state;
      const [startArrowhead, endArrowhead] =
        elementType === "arrow"
          ? [currentItemStartArrowhead, currentItemEndArrowhead]
          : [null, null];

      const element =
        elementType === "arrow"
          ? newArrowElement({
              type: elementType,
              x: gridX,
              y: gridY,
              strokeColor: this.state.currentItemStrokeColor,
              backgroundColor: this.state.currentItemBackgroundColor,
              fillStyle: this.state.currentItemFillStyle,
              strokeWidth: this.state.currentItemStrokeWidth,
              strokeStyle: this.state.currentItemStrokeStyle,
              roughness: this.state.currentItemRoughness,
              opacity: this.state.currentItemOpacity,
              roundness:
                this.state.currentItemArrowType === ARROW_TYPE.round
                  ? { type: ROUNDNESS.PROPORTIONAL_RADIUS }
                  : // note, roundness doesn't have any effect for elbow arrows,
                    // but it's best to set it to null as well
                    null,
              startArrowhead,
              endArrowhead,
              locked: false,
              frameId: topLayerFrame ? topLayerFrame.id : null,
              elbowed: this.state.currentItemArrowType === ARROW_TYPE.elbow,
              fixedSegments:
                this.state.currentItemArrowType === ARROW_TYPE.elbow
                  ? []
                  : null,
            })
          : newLinearElement({
              type: elementType,
              x: gridX,
              y: gridY,
              strokeColor: this.state.currentItemStrokeColor,
              backgroundColor: this.state.currentItemBackgroundColor,
              fillStyle: this.state.currentItemFillStyle,
              strokeWidth: this.state.currentItemStrokeWidth,
              strokeStyle: this.state.currentItemStrokeStyle,
              roughness: this.state.currentItemRoughness,
              opacity: this.state.currentItemOpacity,
              roundness:
                this.state.currentItemRoundness === "round"
                  ? { type: ROUNDNESS.PROPORTIONAL_RADIUS }
                  : null,
              locked: false,
              frameId: topLayerFrame ? topLayerFrame.id : null,
            });
      this.setState((prevState) => {
        const nextSelectedElementIds = {
          ...prevState.selectedElementIds,
        };
        delete nextSelectedElementIds[element.id];
        return {
          selectedElementIds: makeNextSelectedElementIds(
            nextSelectedElementIds,
            prevState,
          ),
        };
      });
      mutateElement(element, {
        points: [...element.points, pointFrom<LocalPoint>(0, 0)],
      });
      const boundElement = getHoveredElementForBinding(
        pointerDownState.origin,
        this.scene.getNonDeletedElements(),
        this.scene.getNonDeletedElementsMap(),
        isElbowArrow(element),
      );

      this.scene.insertElement(element);
      this.setState({
        newElement: element,
        startBoundElement: boundElement,
        suggestedBindings: [],
      });
    }
  };

  private getCurrentItemRoundness(
    elementType:
      | "selection"
      | "rectangle"
      | "diamond"
      | "ellipse"
      | "iframe"
      | "embeddable",
  ) {
    return this.state.currentItemRoundness === "round"
      ? {
          type: isUsingAdaptiveRadius(elementType)
            ? ROUNDNESS.ADAPTIVE_RADIUS
            : ROUNDNESS.PROPORTIONAL_RADIUS,
        }
      : null;
  }

  private createGenericElementOnPointerDown = (
    elementType: ExcalidrawGenericElement["type"] | "embeddable",
    pointerDownState: PointerDownState,
  ): void => {
    const [gridX, gridY] = getGridPoint(
      pointerDownState.origin.x,
      pointerDownState.origin.y,
      this.lastPointerDownEvent?.[KEYS.CTRL_OR_CMD]
        ? null
        : this.getEffectiveGridSize(),
    );

    const topLayerFrame = this.getTopLayerFrameAtSceneCoords({
      x: gridX,
      y: gridY,
    });

    const baseElementAttributes = {
      x: gridX,
      y: gridY,
      strokeColor: this.state.currentItemStrokeColor,
      backgroundColor: this.state.currentItemBackgroundColor,
      fillStyle: this.state.currentItemFillStyle,
      strokeWidth: this.state.currentItemStrokeWidth,
      strokeStyle: this.state.currentItemStrokeStyle,
      roughness: this.state.currentItemRoughness,
      opacity: this.state.currentItemOpacity,
      roundness: this.getCurrentItemRoundness(elementType),
      locked: false,
      frameId: topLayerFrame ? topLayerFrame.id : null,
    } as const;

    let element;
    if (elementType === "embeddable") {
      element = newEmbeddableElement({
        type: "embeddable",
        ...baseElementAttributes,
      });
    } else {
      element = newElement({
        type: elementType,
        ...baseElementAttributes,
      });
    }

    if (element.type === "selection") {
      this.setState({
        selectionElement: element,
      });
    } else {
      this.scene.insertElement(element);
      this.setState({
        multiElement: null,
        newElement: element,
      });
    }
  };

  private createFrameElementOnPointerDown = (
    pointerDownState: PointerDownState,
    type: Extract<ToolType, "frame" | "magicframe">,
  ): void => {
    const [gridX, gridY] = getGridPoint(
      pointerDownState.origin.x,
      pointerDownState.origin.y,
      this.lastPointerDownEvent?.[KEYS.CTRL_OR_CMD]
        ? null
        : this.getEffectiveGridSize(),
    );

    const constructorOpts = {
      x: gridX,
      y: gridY,
      opacity: this.state.currentItemOpacity,
      locked: false,
      ...FRAME_STYLE,
    } as const;

    const frame =
      type === TOOL_TYPE.magicframe
        ? newMagicFrameElement(constructorOpts)
        : newFrameElement(constructorOpts);

    this.scene.insertElement(frame);

    this.setState({
      multiElement: null,
      newElement: frame,
    });
  };

  private maybeCacheReferenceSnapPoints(
    event: KeyboardModifiersObject,
    selectedElements: ExcalidrawElement[],
    recomputeAnyways: boolean = false,
  ) {
    if (
      isSnappingEnabled({
        event,
        app: this,
        selectedElements,
      }) &&
      (recomputeAnyways || !SnapCache.getReferenceSnapPoints())
    ) {
      SnapCache.setReferenceSnapPoints(
        getReferenceSnapPoints(
          this.scene.getNonDeletedElements(),
          selectedElements,
          this.state,
          this.scene.getNonDeletedElementsMap(),
        ),
      );
    }
  }

  private maybeCacheVisibleGaps(
    event: KeyboardModifiersObject,
    selectedElements: ExcalidrawElement[],
    recomputeAnyways: boolean = false,
  ) {
    if (
      isSnappingEnabled({
        event,
        app: this,
        selectedElements,
      }) &&
      (recomputeAnyways || !SnapCache.getVisibleGaps())
    ) {
      SnapCache.setVisibleGaps(
        getVisibleGaps(
          this.scene.getNonDeletedElements(),
          selectedElements,
          this.state,
          this.scene.getNonDeletedElementsMap(),
        ),
      );
    }
  }

  private onKeyDownFromPointerDownHandler(
    pointerDownState: PointerDownState,
  ): (event: KeyboardEvent) => void {
    return withBatchedUpdates((event: KeyboardEvent) => {
      if (this.maybeHandleResize(pointerDownState, event)) {
        return;
      }
      this.maybeDragNewGenericElement(pointerDownState, event);
    });
  }

  private onKeyUpFromPointerDownHandler(
    pointerDownState: PointerDownState,
  ): (event: KeyboardEvent) => void {
    return withBatchedUpdates((event: KeyboardEvent) => {
      // Prevents focus from escaping excalidraw tab
      event.key === KEYS.ALT && event.preventDefault();
      if (this.maybeHandleResize(pointerDownState, event)) {
        return;
      }
      this.maybeDragNewGenericElement(pointerDownState, event);
    });
  }

  private onPointerMoveFromPointerDownHandler(
    pointerDownState: PointerDownState,
  ) {
    return withBatchedUpdatesThrottled((event: PointerEvent) => {
      const pointerCoords = viewportCoordsToSceneCoords(event, this.state);
      const lastPointerCoords =
        this.lastPointerMoveCoords ?? pointerDownState.origin;
      this.lastPointerMoveCoords = pointerCoords;

      // We need to initialize dragOffsetXY only after we've updated
      // `state.selectedElementIds` on pointerDown. Doing it here in pointerMove
      // event handler should hopefully ensure we're already working with
      // the updated state.
      if (pointerDownState.drag.offset === null) {
        pointerDownState.drag.offset = tupleToCoors(
          getDragOffsetXY(
            this.scene.getSelectedElements(this.state),
            pointerDownState.origin.x,
            pointerDownState.origin.y,
          ),
        );
      }
      const target = event.target;
      if (!(target instanceof HTMLElement)) {
        return;
      }

      if (this.handlePointerMoveOverScrollbars(event, pointerDownState)) {
        return;
      }

      if (isEraserActive(this.state)) {
        this.handleEraser(event, pointerDownState, pointerCoords);
        return;
      }

      if (this.state.activeTool.type === "laser") {
        this.laserTrails.addPointToPath(pointerCoords.x, pointerCoords.y);
      }

      const [gridX, gridY] = getGridPoint(
        pointerCoords.x,
        pointerCoords.y,
        event[KEYS.CTRL_OR_CMD] ? null : this.getEffectiveGridSize(),
      );

      // for arrows/lines, don't start dragging until a given threshold
      // to ensure we don't create a 2-point arrow by mistake when
      // user clicks mouse in a way that it moves a tiny bit (thus
      // triggering pointermove)
      if (
        !pointerDownState.drag.hasOccurred &&
        (this.state.activeTool.type === "arrow" ||
          this.state.activeTool.type === "line")
      ) {
        if (
          pointDistance(
            pointFrom(pointerCoords.x, pointerCoords.y),
            pointFrom(pointerDownState.origin.x, pointerDownState.origin.y),
          ) < DRAGGING_THRESHOLD
        ) {
          return;
        }
      }
      if (pointerDownState.resize.isResizing) {
        pointerDownState.lastCoords.x = pointerCoords.x;
        pointerDownState.lastCoords.y = pointerCoords.y;
        if (this.maybeHandleCrop(pointerDownState, event)) {
          return true;
        }
        if (this.maybeHandleResize(pointerDownState, event)) {
          return true;
        }
      }
      const elementsMap = this.scene.getNonDeletedElementsMap();

      if (this.state.selectedLinearElement) {
        const linearElementEditor =
          this.state.editingLinearElement || this.state.selectedLinearElement;

        if (
          LinearElementEditor.shouldAddMidpoint(
            this.state.selectedLinearElement,
            pointerCoords,
            this.state,
            elementsMap,
          )
        ) {
          const ret = LinearElementEditor.addMidpoint(
            this.state.selectedLinearElement,
            pointerCoords,
            this,
            !event[KEYS.CTRL_OR_CMD],
            elementsMap,
          );
          if (!ret) {
            return;
          }

          // Since we are reading from previous state which is not possible with
          // automatic batching in React 18 hence using flush sync to synchronously
          // update the state. Check https://github.com/excalidraw/excalidraw/pull/5508 for more details.

          flushSync(() => {
            if (this.state.selectedLinearElement) {
              this.setState({
                selectedLinearElement: {
                  ...this.state.selectedLinearElement,
                  pointerDownState: ret.pointerDownState,
                  selectedPointsIndices: ret.selectedPointsIndices,
                },
              });
            }
            if (this.state.editingLinearElement) {
              this.setState({
                editingLinearElement: {
                  ...this.state.editingLinearElement,
                  pointerDownState: ret.pointerDownState,
                  selectedPointsIndices: ret.selectedPointsIndices,
                },
              });
            }
          });

          return;
        } else if (
          linearElementEditor.elbowed &&
          linearElementEditor.pointerDownState.segmentMidpoint.index
        ) {
          const ret = LinearElementEditor.moveElbowArrowSegment(
            this.state.selectedLinearElement,
            pointerCoords,
            elementsMap,
          );

          // Since we are reading from previous state which is not possible with
          // automatic batching in React 18 hence using flush sync to synchronously
          // update the state. Check https://github.com/excalidraw/excalidraw/pull/5508 for more details.

          flushSync(() => {
            if (this.state.selectedLinearElement) {
              this.setState({
                selectedLinearElement: {
                  ...this.state.selectedLinearElement,
                  pointerDownState: ret.pointerDownState,
                  selectedPointsIndices: ret.selectedPointsIndices,
                },
              });
            }
            if (this.state.editingLinearElement) {
              this.setState({
                editingLinearElement: {
                  ...this.state.editingLinearElement,
                  pointerDownState: ret.pointerDownState,
                  selectedPointsIndices: ret.selectedPointsIndices,
                },
              });
            }
          });

          return;
        } else if (
          linearElementEditor.pointerDownState.segmentMidpoint.value !== null &&
          !linearElementEditor.pointerDownState.segmentMidpoint.added
        ) {
          return;
        }

        const didDrag = LinearElementEditor.handlePointDragging(
          event,
          this,
          pointerCoords.x,
          pointerCoords.y,
          (element, pointsSceneCoords) => {
            this.maybeSuggestBindingsForLinearElementAtCoords(
              element,
              pointsSceneCoords,
            );
          },
          linearElementEditor,
          this.scene,
        );
        if (didDrag) {
          pointerDownState.lastCoords.x = pointerCoords.x;
          pointerDownState.lastCoords.y = pointerCoords.y;
          pointerDownState.drag.hasOccurred = true;
          if (
            this.state.editingLinearElement &&
            !this.state.editingLinearElement.isDragging
          ) {
            this.setState({
              editingLinearElement: {
                ...this.state.editingLinearElement,
                isDragging: true,
              },
            });
          }

          if (!this.state.selectedLinearElement.isDragging) {
            this.setState({
              selectedLinearElement: {
                ...this.state.selectedLinearElement,
                isDragging: true,
              },
            });
          }
          return;
        }
      }

      const hasHitASelectedElement = pointerDownState.hit.allHitElements.some(
        (element) => this.isASelectedElement(element),
      );

      const isSelectingPointsInLineEditor =
        this.state.editingLinearElement &&
        event.shiftKey &&
        this.state.editingLinearElement.elementId ===
          pointerDownState.hit.element?.id;
      if (
        (hasHitASelectedElement ||
          pointerDownState.hit.hasHitCommonBoundingBoxOfSelectedElements) &&
        !isSelectingPointsInLineEditor
      ) {
        const selectedElements = this.scene.getSelectedElements(this.state);

        if (selectedElements.every((element) => element.locked)) {
          return;
        }

        const selectedElementsHasAFrame = selectedElements.find((e) =>
          isFrameLikeElement(e),
        );
        const topLayerFrame = this.getTopLayerFrameAtSceneCoords(pointerCoords);
        this.setState({
          frameToHighlight:
            topLayerFrame && !selectedElementsHasAFrame ? topLayerFrame : null,
        });

        // Marking that click was used for dragging to check
        // if elements should be deselected on pointerup
        pointerDownState.drag.hasOccurred = true;

        // prevent dragging even if we're no longer holding cmd/ctrl otherwise
        // it would have weird results (stuff jumping all over the screen)
        // Checking for editingTextElement to avoid jump while editing on mobile #6503
        if (
          selectedElements.length > 0 &&
          !pointerDownState.withCmdOrCtrl &&
          !this.state.editingTextElement &&
          this.state.activeEmbeddable?.state !== "active"
        ) {
          const dragOffset = {
            x: pointerCoords.x - pointerDownState.origin.x,
            y: pointerCoords.y - pointerDownState.origin.y,
          };

          const originalElements = [
            ...pointerDownState.originalElements.values(),
          ];

          // We only drag in one direction if shift is pressed
          const lockDirection = event.shiftKey;

          if (lockDirection) {
            const distanceX = Math.abs(dragOffset.x);
            const distanceY = Math.abs(dragOffset.y);

            const lockX = lockDirection && distanceX < distanceY;
            const lockY = lockDirection && distanceX > distanceY;

            if (lockX) {
              dragOffset.x = 0;
            }

            if (lockY) {
              dragOffset.y = 0;
            }
          }

          // #region move crop region
          if (this.state.croppingElementId) {
            const croppingElement = this.scene
              .getNonDeletedElementsMap()
              .get(this.state.croppingElementId);

            if (
              croppingElement &&
              isImageElement(croppingElement) &&
              croppingElement.crop !== null &&
              pointerDownState.hit.element === croppingElement
            ) {
              const crop = croppingElement.crop;
              const image =
                isInitializedImageElement(croppingElement) &&
                this.imageCache.get(croppingElement.fileId)?.image;

              if (image && !(image instanceof Promise)) {
                const instantDragOffset = vectorScale(
                  vector(
                    pointerCoords.x - lastPointerCoords.x,
                    pointerCoords.y - lastPointerCoords.y,
                  ),
                  Math.max(this.state.zoom.value, 2),
                );

                const [x1, y1, x2, y2, cx, cy] = getElementAbsoluteCoords(
                  croppingElement,
                  elementsMap,
                );

                const topLeft = vectorFromPoint(
                  pointRotateRads(
                    pointFrom(x1, y1),
                    pointFrom(cx, cy),
                    croppingElement.angle,
                  ),
                );
                const topRight = vectorFromPoint(
                  pointRotateRads(
                    pointFrom(x2, y1),
                    pointFrom(cx, cy),
                    croppingElement.angle,
                  ),
                );
                const bottomLeft = vectorFromPoint(
                  pointRotateRads(
                    pointFrom(x1, y2),
                    pointFrom(cx, cy),
                    croppingElement.angle,
                  ),
                );
                const topEdge = vectorNormalize(
                  vectorSubtract(topRight, topLeft),
                );
                const leftEdge = vectorNormalize(
                  vectorSubtract(bottomLeft, topLeft),
                );

                // project instantDrafOffset onto leftEdge and topEdge to decompose
                const offsetVector = vector(
                  vectorDot(instantDragOffset, topEdge),
                  vectorDot(instantDragOffset, leftEdge),
                );

                const nextCrop = {
                  ...crop,
                  x: clamp(
                    crop.x -
                      offsetVector[0] * Math.sign(croppingElement.scale[0]),
                    0,
                    image.naturalWidth - crop.width,
                  ),
                  y: clamp(
                    crop.y -
                      offsetVector[1] * Math.sign(croppingElement.scale[1]),
                    0,
                    image.naturalHeight - crop.height,
                  ),
                };

                mutateElement(croppingElement, {
                  crop: nextCrop,
                });

                return;
              }
            }
          }

          // Snap cache *must* be synchronously popuplated before initial drag,
          // otherwise the first drag even will not snap, causing a jump before
          // it snaps to its position if previously snapped already.
          this.maybeCacheVisibleGaps(event, selectedElements);
          this.maybeCacheReferenceSnapPoints(event, selectedElements);

          const { snapOffset, snapLines } = snapDraggedElements(
            originalElements,
            dragOffset,
            this,
            event,
            this.scene.getNonDeletedElementsMap(),
          );

          this.setState({ snapLines });

          // when we're editing the name of a frame, we want the user to be
          // able to select and interact with the text input
          !this.state.editingFrame &&
            dragSelectedElements(
              pointerDownState,
              selectedElements,
              dragOffset,
              this.scene,
              snapOffset,
              event[KEYS.CTRL_OR_CMD] ? null : this.getEffectiveGridSize(),
            );

          this.setState({
            selectedElementsAreBeingDragged: true,
            // element is being dragged and selectionElement that was created on pointer down
            // should be removed
            selectionElement: null,
          });

          if (
            selectedElements.length !== 1 ||
            !isElbowArrow(selectedElements[0])
          ) {
            this.setState({
              suggestedBindings: getSuggestedBindingsForArrows(
                selectedElements,
                this.scene.getNonDeletedElementsMap(),
              ),
            });
          }

          // We duplicate the selected element if alt is pressed on pointer move
          if (event.altKey && !pointerDownState.hit.hasBeenDuplicated) {
            // Move the currently selected elements to the top of the z index stack, and
            // put the duplicates where the selected elements used to be.
            // (the origin point where the dragging started)

            pointerDownState.hit.hasBeenDuplicated = true;

            const nextElements = [];
            const elementsToAppend = [];
            const groupIdMap = new Map();
            const oldIdToDuplicatedId = new Map();
            const hitElement = pointerDownState.hit.element;
            const selectedElementIds = new Set(
              this.scene
                .getSelectedElements({
                  selectedElementIds: this.state.selectedElementIds,
                  includeBoundTextElement: true,
                  includeElementsInFrames: true,
                })
                .map((element) => element.id),
            );

            const elements = this.scene.getElementsIncludingDeleted();

            for (const element of elements) {
              if (
                selectedElementIds.has(element.id) ||
                // case: the state.selectedElementIds might not have been
                // updated yet by the time this mousemove event is fired
                (element.id === hitElement?.id &&
                  pointerDownState.hit.wasAddedToSelection)
              ) {
                const duplicatedElement = duplicateElement(
                  this.state.editingGroupId,
                  groupIdMap,
                  element,
                );
                const origElement = pointerDownState.originalElements.get(
                  element.id,
                )!;
                mutateElement(duplicatedElement, {
                  x: origElement.x,
                  y: origElement.y,
                });

                // put duplicated element to pointerDownState.originalElements
                // so that we can snap to the duplicated element without releasing
                pointerDownState.originalElements.set(
                  duplicatedElement.id,
                  duplicatedElement,
                );

                nextElements.push(duplicatedElement);
                elementsToAppend.push(element);
                oldIdToDuplicatedId.set(element.id, duplicatedElement.id);
              } else {
                nextElements.push(element);
              }
            }

            const nextSceneElements = [...nextElements, ...elementsToAppend];

            syncMovedIndices(nextSceneElements, arrayToMap(elementsToAppend));

            bindTextToShapeAfterDuplication(
              nextElements,
              elementsToAppend,
              oldIdToDuplicatedId,
            );
            fixBindingsAfterDuplication(
              nextSceneElements,
              elementsToAppend,
              oldIdToDuplicatedId,
              "duplicatesServeAsOld",
            );
            bindElementsToFramesAfterDuplication(
              nextSceneElements,
              elementsToAppend,
              oldIdToDuplicatedId,
            );

            this.scene.replaceAllElements(nextSceneElements);
            this.maybeCacheVisibleGaps(event, selectedElements, true);
            this.maybeCacheReferenceSnapPoints(event, selectedElements, true);
          }

          return;
        }
      }

      if (this.state.selectionElement) {
        pointerDownState.lastCoords.x = pointerCoords.x;
        pointerDownState.lastCoords.y = pointerCoords.y;
        this.maybeDragNewGenericElement(pointerDownState, event);
      } else {
        // It is very important to read this.state within each move event,
        // otherwise we would read a stale one!
        const newElement = this.state.newElement;

        if (!newElement) {
          return;
        }

        if (newElement.type === "freedraw") {
          const points = newElement.points;
          const dx = pointerCoords.x - newElement.x;
          const dy = pointerCoords.y - newElement.y;

          const lastPoint = points.length > 0 && points[points.length - 1];
          const discardPoint =
            lastPoint && lastPoint[0] === dx && lastPoint[1] === dy;

          if (!discardPoint) {
            const pressures = newElement.simulatePressure
              ? newElement.pressures
              : [...newElement.pressures, event.pressure];

            mutateElement(
              newElement,
              {
                points: [...points, pointFrom<LocalPoint>(dx, dy)],
                pressures,
              },
              false,
            );

            this.setState({
              newElement,
            });
          }
        } else if (isLinearElement(newElement)) {
          pointerDownState.drag.hasOccurred = true;
          const points = newElement.points;
          let dx = gridX - newElement.x;
          let dy = gridY - newElement.y;

          if (shouldRotateWithDiscreteAngle(event) && points.length === 2) {
            ({ width: dx, height: dy } = getLockedLinearCursorAlignSize(
              newElement.x,
              newElement.y,
              pointerCoords.x,
              pointerCoords.y,
            ));
          }

          if (points.length === 1) {
            mutateElement(
              newElement,
              {
                points: [...points, pointFrom<LocalPoint>(dx, dy)],
              },
              false,
            );
          } else if (
            points.length === 2 ||
            (points.length > 1 && isElbowArrow(newElement))
          ) {
            mutateElement(
              newElement,
              {
                points: [...points.slice(0, -1), pointFrom<LocalPoint>(dx, dy)],
              },
              false,
              true,
            );
          }

          this.setState({
            newElement,
          });

          if (isBindingElement(newElement, false)) {
            // When creating a linear element by dragging
            this.maybeSuggestBindingsForLinearElementAtCoords(
              newElement,
              [pointerCoords],
              this.state.startBoundElement,
            );
          }
        } else {
          pointerDownState.lastCoords.x = pointerCoords.x;
          pointerDownState.lastCoords.y = pointerCoords.y;
          this.maybeDragNewGenericElement(pointerDownState, event, false);
        }
      }

      if (this.state.activeTool.type === "selection") {
        pointerDownState.boxSelection.hasOccurred = true;

        const elements = this.scene.getNonDeletedElements();

        // box-select line editor points
        if (this.state.editingLinearElement) {
          LinearElementEditor.handleBoxSelection(
            event,
            this.state,
            this.setState.bind(this),
            this.scene.getNonDeletedElementsMap(),
          );
          // regular box-select
        } else {
          let shouldReuseSelection = true;

          if (!event.shiftKey && isSomeElementSelected(elements, this.state)) {
            if (
              pointerDownState.withCmdOrCtrl &&
              pointerDownState.hit.element
            ) {
              this.setState((prevState) =>
                selectGroupsForSelectedElements(
                  {
                    ...prevState,
                    selectedElementIds: {
                      [pointerDownState.hit.element!.id]: true,
                    },
                  },
                  this.scene.getNonDeletedElements(),
                  prevState,
                  this,
                ),
              );
            } else {
              shouldReuseSelection = false;
            }
          }
          const elementsWithinSelection = this.state.selectionElement
            ? getElementsWithinSelection(
                elements,
                this.state.selectionElement,
                this.scene.getNonDeletedElementsMap(),
              )
            : [];

          this.setState((prevState) => {
            const nextSelectedElementIds = {
              ...(shouldReuseSelection && prevState.selectedElementIds),
              ...elementsWithinSelection.reduce(
                (acc: Record<ExcalidrawElement["id"], true>, element) => {
                  acc[element.id] = true;
                  return acc;
                },
                {},
              ),
            };

            if (pointerDownState.hit.element) {
              // if using ctrl/cmd, select the hitElement only if we
              // haven't box-selected anything else
              if (!elementsWithinSelection.length) {
                nextSelectedElementIds[pointerDownState.hit.element.id] = true;
              } else {
                delete nextSelectedElementIds[pointerDownState.hit.element.id];
              }
            }

            prevState = !shouldReuseSelection
              ? { ...prevState, selectedGroupIds: {}, editingGroupId: null }
              : prevState;

            return {
              ...selectGroupsForSelectedElements(
                {
                  editingGroupId: prevState.editingGroupId,
                  selectedElementIds: nextSelectedElementIds,
                },
                this.scene.getNonDeletedElements(),
                prevState,
                this,
              ),
              // select linear element only when we haven't box-selected anything else
              selectedLinearElement:
                elementsWithinSelection.length === 1 &&
                isLinearElement(elementsWithinSelection[0])
                  ? new LinearElementEditor(elementsWithinSelection[0])
                  : null,
              showHyperlinkPopup:
                elementsWithinSelection.length === 1 &&
                (elementsWithinSelection[0].link ||
                  isEmbeddableElement(elementsWithinSelection[0]))
                  ? "info"
                  : false,
            };
          });
        }
      }
    });
  }

  // Returns whether the pointer move happened over either scrollbar
  private handlePointerMoveOverScrollbars(
    event: PointerEvent,
    pointerDownState: PointerDownState,
  ): boolean {
    if (pointerDownState.scrollbars.isOverHorizontal) {
      const x = event.clientX;
      const dx = x - pointerDownState.lastCoords.x;
      this.translateCanvas({
        scrollX: this.state.scrollX - dx / this.state.zoom.value,
      });
      pointerDownState.lastCoords.x = x;
      return true;
    }

    if (pointerDownState.scrollbars.isOverVertical) {
      const y = event.clientY;
      const dy = y - pointerDownState.lastCoords.y;
      this.translateCanvas({
        scrollY: this.state.scrollY - dy / this.state.zoom.value,
      });
      pointerDownState.lastCoords.y = y;
      return true;
    }
    return false;
  }

  private onPointerUpFromPointerDownHandler(
    pointerDownState: PointerDownState,
  ): (event: PointerEvent) => void {
    return withBatchedUpdates((childEvent: PointerEvent) => {
      this.removePointer(childEvent);
      if (pointerDownState.eventListeners.onMove) {
        pointerDownState.eventListeners.onMove.flush();
      }
      const {
        newElement,
        resizingElement,
        croppingElementId,
        multiElement,
        activeTool,
        isResizing,
        isRotating,
        isCropping,
      } = this.state;

      this.setState((prevState) => ({
        isResizing: false,
        isRotating: false,
        isCropping: false,
        resizingElement: null,
        selectionElement: null,
        frameToHighlight: null,
        elementsToHighlight: null,
        cursorButton: "up",
        snapLines: updateStable(prevState.snapLines, []),
        originSnapOffset: null,
      }));

      this.lastPointerMoveCoords = null;

      SnapCache.setReferenceSnapPoints(null);
      SnapCache.setVisibleGaps(null);

      this.savePointer(childEvent.clientX, childEvent.clientY, "up");

      this.setState({
        selectedElementsAreBeingDragged: false,
      });
      const elementsMap = this.scene.getNonDeletedElementsMap();
      // Handle end of dragging a point of a linear element, might close a loop
      // and sets binding element
      if (this.state.editingLinearElement) {
        if (
          !pointerDownState.boxSelection.hasOccurred &&
          pointerDownState.hit?.element?.id !==
            this.state.editingLinearElement.elementId
        ) {
          this.actionManager.executeAction(actionFinalize);
        } else {
          const editingLinearElement = LinearElementEditor.handlePointerUp(
            childEvent,
            this.state.editingLinearElement,
            this.state,
            this.scene,
          );
          if (editingLinearElement !== this.state.editingLinearElement) {
            this.setState({
              editingLinearElement,
              suggestedBindings: [],
            });
          }
        }
      } else if (this.state.selectedLinearElement) {
        if (
          pointerDownState.hit?.element?.id !==
          this.state.selectedLinearElement.elementId
        ) {
          const selectedELements = this.scene.getSelectedElements(this.state);
          // set selectedLinearElement to null if there is more than one element selected since we don't want to show linear element handles
          if (selectedELements.length > 1) {
            this.setState({ selectedLinearElement: null });
          }
        } else {
          const linearElementEditor = LinearElementEditor.handlePointerUp(
            childEvent,
            this.state.selectedLinearElement,
            this.state,
            this.scene,
          );

          const { startBindingElement, endBindingElement } =
            linearElementEditor;
          const element = this.scene.getElement(linearElementEditor.elementId);
          if (isBindingElement(element)) {
            bindOrUnbindLinearElement(
              element,
              startBindingElement,
              endBindingElement,
              elementsMap,
              this.scene,
            );
          }

          if (linearElementEditor !== this.state.selectedLinearElement) {
            this.setState({
              selectedLinearElement: {
                ...linearElementEditor,
                selectedPointsIndices: null,
              },
              suggestedBindings: [],
            });
          }
        }
      }

      this.missingPointerEventCleanupEmitter.clear();

      window.removeEventListener(
        EVENT.POINTER_MOVE,
        pointerDownState.eventListeners.onMove!,
      );
      window.removeEventListener(
        EVENT.POINTER_UP,
        pointerDownState.eventListeners.onUp!,
      );
      window.removeEventListener(
        EVENT.KEYDOWN,
        pointerDownState.eventListeners.onKeyDown!,
      );
      window.removeEventListener(
        EVENT.KEYUP,
        pointerDownState.eventListeners.onKeyUp!,
      );

      if (this.state.pendingImageElementId) {
        this.setState({ pendingImageElementId: null });
      }

      this.props?.onPointerUp?.(activeTool, pointerDownState);
      this.onPointerUpEmitter.trigger(
        this.state.activeTool,
        pointerDownState,
        childEvent,
      );

      if (newElement?.type === "freedraw") {
        const pointerCoords = viewportCoordsToSceneCoords(
          childEvent,
          this.state,
        );

        const points = newElement.points;
        let dx = pointerCoords.x - newElement.x;
        let dy = pointerCoords.y - newElement.y;

        // Allows dots to avoid being flagged as infinitely small
        if (dx === points[0][0] && dy === points[0][1]) {
          dy += 0.0001;
          dx += 0.0001;
        }

        const pressures = newElement.simulatePressure
          ? []
          : [...newElement.pressures, childEvent.pressure];

        mutateElement(newElement, {
          points: [...points, pointFrom<LocalPoint>(dx, dy)],
          pressures,
          lastCommittedPoint: pointFrom<LocalPoint>(dx, dy),
        });

        this.actionManager.executeAction(actionFinalize);

        return;
      }
      if (isImageElement(newElement)) {
        const imageElement = newElement;
        try {
          this.initializeImageDimensions(imageElement);
          this.setState(
            {
              selectedElementIds: makeNextSelectedElementIds(
                { [imageElement.id]: true },
                this.state,
              ),
            },
            () => {
              this.actionManager.executeAction(actionFinalize);
            },
          );
        } catch (error: any) {
          console.error(error);
          this.scene.replaceAllElements(
            this.scene
              .getElementsIncludingDeleted()
              .filter((el) => el.id !== imageElement.id),
          );
          this.actionManager.executeAction(actionFinalize);
        }
        return;
      }

      if (isLinearElement(newElement)) {
        if (newElement!.points.length > 1) {
          this.store.shouldCaptureIncrement();
        }
        const pointerCoords = viewportCoordsToSceneCoords(
          childEvent,
          this.state,
        );

        if (!pointerDownState.drag.hasOccurred && newElement && !multiElement) {
          mutateElement(newElement, {
            points: [
              ...newElement.points,
              pointFrom<LocalPoint>(
                pointerCoords.x - newElement.x,
                pointerCoords.y - newElement.y,
              ),
            ],
          });
          this.setState({
            multiElement: newElement,
            newElement,
          });
        } else if (pointerDownState.drag.hasOccurred && !multiElement) {
          if (
            isBindingEnabled(this.state) &&
            isBindingElement(newElement, false)
          ) {
            maybeBindLinearElement(
              newElement,
              this.state,
              pointerCoords,
              this.scene.getNonDeletedElementsMap(),
              this.scene.getNonDeletedElements(),
            );
          }
          this.setState({ suggestedBindings: [], startBoundElement: null });
          if (!activeTool.locked) {
            resetCursor(this.interactiveCanvas);
            this.setState((prevState) => ({
              newElement: null,
              activeTool: updateActiveTool(this.state, {
                type: "selection",
              }),
              selectedElementIds: makeNextSelectedElementIds(
                {
                  ...prevState.selectedElementIds,
                  [newElement.id]: true,
                },
                prevState,
              ),
              selectedLinearElement: new LinearElementEditor(newElement),
            }));
          } else {
            this.setState((prevState) => ({
              newElement: null,
            }));
          }
          // so that the scene gets rendered again to display the newly drawn linear as well
          this.scene.triggerUpdate();
        }
        return;
      }

      if (isTextElement(newElement)) {
        const minWidth = getMinTextElementWidth(
          getFontString({
            fontSize: newElement.fontSize,
            fontFamily: newElement.fontFamily,
          }),
          newElement.lineHeight,
        );

        if (newElement.width < minWidth) {
          mutateElement(newElement, {
            autoResize: true,
          });
        }

        this.resetCursor();

        this.handleTextWysiwyg(newElement, {
          isExistingElement: true,
        });
      }

      if (
        activeTool.type !== "selection" &&
        newElement &&
        isInvisiblySmallElement(newElement)
      ) {
        // remove invisible element which was added in onPointerDown
        // update the store snapshot, so that invisible elements are not captured by the store
        this.updateScene({
          elements: this.scene
            .getElementsIncludingDeleted()
            .filter((el) => el.id !== newElement.id),
          appState: {
            newElement: null,
          },
          storeAction: StoreAction.UPDATE,
        });

        return;
      }

      if (isFrameLikeElement(newElement)) {
        const elementsInsideFrame = getElementsInNewFrame(
          this.scene.getElementsIncludingDeleted(),
          newElement,
          this.scene.getNonDeletedElementsMap(),
        );

        this.scene.replaceAllElements(
          addElementsToFrame(
            this.scene.getElementsMapIncludingDeleted(),
            elementsInsideFrame,
            newElement,
          ),
        );
      }

      if (newElement) {
        mutateElement(newElement, getNormalizedDimensions(newElement));
        // the above does not guarantee the scene to be rendered again, hence the trigger below
        this.scene.triggerUpdate();
      }

      if (pointerDownState.drag.hasOccurred) {
        const sceneCoords = viewportCoordsToSceneCoords(childEvent, this.state);

        // when editing the points of a linear element, we check if the
        // linear element still is in the frame afterwards
        // if not, the linear element will be removed from its frame (if any)
        if (
          this.state.selectedLinearElement &&
          this.state.selectedLinearElement.isDragging
        ) {
          const linearElement = this.scene.getElement(
            this.state.selectedLinearElement.elementId,
          );

          if (linearElement?.frameId) {
            const frame = getContainingFrame(linearElement, elementsMap);

            if (frame && linearElement) {
              if (
                !elementOverlapsWithFrame(
                  linearElement,
                  frame,
                  this.scene.getNonDeletedElementsMap(),
                )
              ) {
                // remove the linear element from all groups
                // before removing it from the frame as well
                mutateElement(linearElement, {
                  groupIds: [],
                });

                removeElementsFromFrame(
                  [linearElement],
                  this.scene.getNonDeletedElementsMap(),
                );

                this.scene.triggerUpdate();
              }
            }
          }
        } else {
          // update the relationships between selected elements and frames
          const topLayerFrame = this.getTopLayerFrameAtSceneCoords(sceneCoords);

          const selectedElements = this.scene.getSelectedElements(this.state);
          let nextElements = this.scene.getElementsMapIncludingDeleted();

          const updateGroupIdsAfterEditingGroup = (
            elements: ExcalidrawElement[],
          ) => {
            if (elements.length > 0) {
              for (const element of elements) {
                const index = element.groupIds.indexOf(
                  this.state.editingGroupId!,
                );

                mutateElement(
                  element,
                  {
                    groupIds: element.groupIds.slice(0, index),
                  },
                  false,
                );
              }

              nextElements.forEach((element) => {
                if (
                  element.groupIds.length &&
                  getElementsInGroup(
                    nextElements,
                    element.groupIds[element.groupIds.length - 1],
                  ).length < 2
                ) {
                  mutateElement(
                    element,
                    {
                      groupIds: [],
                    },
                    false,
                  );
                }
              });

              this.setState({
                editingGroupId: null,
              });
            }
          };

          if (
            topLayerFrame &&
            !this.state.selectedElementIds[topLayerFrame.id]
          ) {
            const elementsToAdd = selectedElements.filter(
              (element) =>
                element.frameId !== topLayerFrame.id &&
                isElementInFrame(element, nextElements, this.state),
            );

            if (this.state.editingGroupId) {
              updateGroupIdsAfterEditingGroup(elementsToAdd);
            }

            nextElements = addElementsToFrame(
              nextElements,
              elementsToAdd,
              topLayerFrame,
            );
          } else if (!topLayerFrame) {
            if (this.state.editingGroupId) {
              const elementsToRemove = selectedElements.filter(
                (element) =>
                  element.frameId &&
                  !isElementInFrame(element, nextElements, this.state),
              );

              updateGroupIdsAfterEditingGroup(elementsToRemove);
            }
          }

          nextElements = updateFrameMembershipOfSelectedElements(
            nextElements,
            this.state,
            this,
          );

          this.scene.replaceAllElements(nextElements);
        }
      }

      if (resizingElement) {
        this.store.shouldCaptureIncrement();
      }

      if (resizingElement && isInvisiblySmallElement(resizingElement)) {
        // update the store snapshot, so that invisible elements are not captured by the store
        this.updateScene({
          elements: this.scene
            .getElementsIncludingDeleted()
            .filter((el) => el.id !== resizingElement.id),
          storeAction: StoreAction.UPDATE,
        });
      }

      // handle frame membership for resizing frames and/or selected elements
      if (pointerDownState.resize.isResizing) {
        let nextElements = updateFrameMembershipOfSelectedElements(
          this.scene.getElementsIncludingDeleted(),
          this.state,
          this,
        );

        const selectedFrames = this.scene
          .getSelectedElements(this.state)
          .filter((element): element is ExcalidrawFrameLikeElement =>
            isFrameLikeElement(element),
          );

        for (const frame of selectedFrames) {
          nextElements = replaceAllElementsInFrame(
            nextElements,
            getElementsInResizingFrame(
              this.scene.getElementsIncludingDeleted(),
              frame,
              this.state,
              elementsMap,
            ),
            frame,
            this,
          );
        }

        this.scene.replaceAllElements(nextElements);
      }

      // Code below handles selection when element(s) weren't
      // drag or added to selection on pointer down phase.
      const hitElement = pointerDownState.hit.element;
      if (
        this.state.selectedLinearElement?.elementId !== hitElement?.id &&
        isLinearElement(hitElement)
      ) {
        const selectedELements = this.scene.getSelectedElements(this.state);
        // set selectedLinearElement when no other element selected except
        // the one we've hit
        if (selectedELements.length === 1) {
          this.setState({
            selectedLinearElement: new LinearElementEditor(hitElement),
          });
        }
      }

      // click outside the cropping region to exit
      if (
        // not in the cropping mode at all
        !croppingElementId ||
        // in the cropping mode
        (croppingElementId &&
          // not cropping and no hit element
          ((!hitElement && !isCropping) ||
            // hitting something else
            (hitElement && hitElement.id !== croppingElementId)))
      ) {
        this.finishImageCropping();
      }

      const pointerStart = this.lastPointerDownEvent;
      const pointerEnd = this.lastPointerUpEvent || this.lastPointerMoveEvent;

      if (isEraserActive(this.state) && pointerStart && pointerEnd) {
        this.eraserTrail.endPath();

        const draggedDistance = pointDistance(
          pointFrom(pointerStart.clientX, pointerStart.clientY),
          pointFrom(pointerEnd.clientX, pointerEnd.clientY),
        );

        if (draggedDistance === 0) {
          const scenePointer = viewportCoordsToSceneCoords(
            {
              clientX: pointerEnd.clientX,
              clientY: pointerEnd.clientY,
            },
            this.state,
          );
          const hitElements = this.getElementsAtPosition(
            scenePointer.x,
            scenePointer.y,
          );
          hitElements.forEach((hitElement) =>
            this.elementsPendingErasure.add(hitElement.id),
          );
        }
        this.eraseElements();
        return;
      } else if (this.elementsPendingErasure.size) {
        this.restoreReadyToEraseElements();
      }

      if (
        hitElement &&
        !pointerDownState.drag.hasOccurred &&
        !pointerDownState.hit.wasAddedToSelection &&
        // if we're editing a line, pointerup shouldn't switch selection if
        // box selected
        (!this.state.editingLinearElement ||
          !pointerDownState.boxSelection.hasOccurred)
      ) {
        // when inside line editor, shift selects points instead
        if (childEvent.shiftKey && !this.state.editingLinearElement) {
          if (this.state.selectedElementIds[hitElement.id]) {
            if (isSelectedViaGroup(this.state, hitElement)) {
              this.setState((_prevState) => {
                const nextSelectedElementIds = {
                  ..._prevState.selectedElementIds,
                };

                // We want to unselect all groups hitElement is part of
                // as well as all elements that are part of the groups
                // hitElement is part of
                for (const groupedElement of hitElement.groupIds.flatMap(
                  (groupId) =>
                    getElementsInGroup(
                      this.scene.getNonDeletedElements(),
                      groupId,
                    ),
                )) {
                  delete nextSelectedElementIds[groupedElement.id];
                }

                return {
                  selectedGroupIds: {
                    ..._prevState.selectedElementIds,
                    ...hitElement.groupIds
                      .map((gId) => ({ [gId]: false }))
                      .reduce((prev, acc) => ({ ...prev, ...acc }), {}),
                  },
                  selectedElementIds: makeNextSelectedElementIds(
                    nextSelectedElementIds,
                    _prevState,
                  ),
                };
              });
              // if not dragging a linear element point (outside editor)
            } else if (!this.state.selectedLinearElement?.isDragging) {
              // remove element from selection while
              // keeping prev elements selected

              this.setState((prevState) => {
                const newSelectedElementIds = {
                  ...prevState.selectedElementIds,
                };
                delete newSelectedElementIds[hitElement!.id];
                const newSelectedElements = getSelectedElements(
                  this.scene.getNonDeletedElements(),
                  { selectedElementIds: newSelectedElementIds },
                );

                return {
                  ...selectGroupsForSelectedElements(
                    {
                      editingGroupId: prevState.editingGroupId,
                      selectedElementIds: newSelectedElementIds,
                    },
                    this.scene.getNonDeletedElements(),
                    prevState,
                    this,
                  ),
                  // set selectedLinearElement only if thats the only element selected
                  selectedLinearElement:
                    newSelectedElements.length === 1 &&
                    isLinearElement(newSelectedElements[0])
                      ? new LinearElementEditor(newSelectedElements[0])
                      : prevState.selectedLinearElement,
                };
              });
            }
          } else if (
            hitElement.frameId &&
            this.state.selectedElementIds[hitElement.frameId]
          ) {
            // when hitElement is part of a selected frame, deselect the frame
            // to avoid frame and containing elements selected simultaneously
            this.setState((prevState) => {
              const nextSelectedElementIds: {
                [id: string]: true;
              } = {
                ...prevState.selectedElementIds,
                [hitElement.id]: true,
              };
              // deselect the frame
              delete nextSelectedElementIds[hitElement.frameId!];

              // deselect groups containing the frame
              (this.scene.getElement(hitElement.frameId!)?.groupIds ?? [])
                .flatMap((gid) =>
                  getElementsInGroup(this.scene.getNonDeletedElements(), gid),
                )
                .forEach((element) => {
                  delete nextSelectedElementIds[element.id];
                });

              return {
                ...selectGroupsForSelectedElements(
                  {
                    editingGroupId: prevState.editingGroupId,
                    selectedElementIds: nextSelectedElementIds,
                  },
                  this.scene.getNonDeletedElements(),
                  prevState,
                  this,
                ),
                showHyperlinkPopup:
                  hitElement.link || isEmbeddableElement(hitElement)
                    ? "info"
                    : false,
              };
            });
          } else {
            // add element to selection while keeping prev elements selected
            this.setState((_prevState) => ({
              selectedElementIds: makeNextSelectedElementIds(
                {
                  ..._prevState.selectedElementIds,
                  [hitElement!.id]: true,
                },
                _prevState,
              ),
            }));
          }
        } else {
          this.setState((prevState) => ({
            ...selectGroupsForSelectedElements(
              {
                editingGroupId: prevState.editingGroupId,
                selectedElementIds: { [hitElement.id]: true },
              },
              this.scene.getNonDeletedElements(),
              prevState,
              this,
            ),
            selectedLinearElement:
              isLinearElement(hitElement) &&
              // Don't set `selectedLinearElement` if its same as the hitElement, this is mainly to prevent resetting the `hoverPointIndex` to -1.
              // Future we should update the API to take care of setting the correct `hoverPointIndex` when initialized
              prevState.selectedLinearElement?.elementId !== hitElement.id
                ? new LinearElementEditor(hitElement)
                : prevState.selectedLinearElement,
          }));
        }
      }

      if (
        // not dragged
        !pointerDownState.drag.hasOccurred &&
        // not resized
        !this.state.isResizing &&
        // only hitting the bounding box of the previous hit element
        ((hitElement &&
          hitElementBoundingBoxOnly(
            {
              x: pointerDownState.origin.x,
              y: pointerDownState.origin.y,
              element: hitElement,
              shape: getElementShape(
                hitElement,
                this.scene.getNonDeletedElementsMap(),
              ),
              threshold: this.getElementHitThreshold(),
              frameNameBound: isFrameLikeElement(hitElement)
                ? this.frameNameBoundsCache.get(hitElement)
                : null,
            },
            elementsMap,
          )) ||
          (!hitElement &&
            pointerDownState.hit.hasHitCommonBoundingBoxOfSelectedElements))
      ) {
        if (this.state.editingLinearElement) {
          this.setState({ editingLinearElement: null });
        } else {
          // Deselect selected elements
          this.setState({
            selectedElementIds: makeNextSelectedElementIds({}, this.state),
            selectedGroupIds: {},
            editingGroupId: null,
            activeEmbeddable: null,
          });
        }
        // reset cursor
        setCursor(this.interactiveCanvas, CURSOR_TYPE.AUTO);
        return;
      }

      if (!activeTool.locked && activeTool.type !== "freedraw" && newElement) {
        this.setState((prevState) => ({
          selectedElementIds: makeNextSelectedElementIds(
            {
              ...prevState.selectedElementIds,
              [newElement.id]: true,
            },
            prevState,
          ),
          showHyperlinkPopup:
            isEmbeddableElement(newElement) && !newElement.link
              ? "editor"
              : prevState.showHyperlinkPopup,
        }));
      }

      if (
        activeTool.type !== "selection" ||
        isSomeElementSelected(this.scene.getNonDeletedElements(), this.state) ||
        !isShallowEqual(
          this.state.previousSelectedElementIds,
          this.state.selectedElementIds,
        )
      ) {
        this.store.shouldCaptureIncrement();
      }

      if (
        pointerDownState.drag.hasOccurred ||
        isResizing ||
        isRotating ||
        isCropping
      ) {
        // We only allow binding via linear elements, specifically via dragging
        // the endpoints ("start" or "end").
        const linearElements = this.scene
          .getSelectedElements(this.state)
          .filter(isLinearElement);

        bindOrUnbindLinearElements(
          linearElements,
          this.scene.getNonDeletedElementsMap(),
          this.scene.getNonDeletedElements(),
          this.scene,
          isBindingEnabled(this.state),
          this.state.selectedLinearElement?.selectedPointsIndices ?? [],
        );
      }

      if (activeTool.type === "laser") {
        this.laserTrails.endPath();
        return;
      }

      if (!activeTool.locked && activeTool.type !== "freedraw") {
        resetCursor(this.interactiveCanvas);
        this.setState({
          newElement: null,
          suggestedBindings: [],
          activeTool: updateActiveTool(this.state, { type: "selection" }),
        });
      } else {
        this.setState({
          newElement: null,
          suggestedBindings: [],
        });
      }

      if (
        hitElement &&
        this.lastPointerUpEvent &&
        this.lastPointerDownEvent &&
        this.lastPointerUpEvent.timeStamp -
          this.lastPointerDownEvent.timeStamp <
          300 &&
        gesture.pointers.size <= 1 &&
        isIframeLikeElement(hitElement) &&
        this.isIframeLikeElementCenter(
          hitElement,
          this.lastPointerUpEvent,
          pointerDownState.origin.x,
          pointerDownState.origin.y,
        )
      ) {
        this.handleEmbeddableCenterClick(hitElement);
      }
    });
  }

  private restoreReadyToEraseElements = () => {
    this.elementsPendingErasure = new Set();
    this.triggerRender();
  };

  private eraseElements = () => {
    let didChange = false;
    const elements = this.scene.getElementsIncludingDeleted().map((ele) => {
      if (
        this.elementsPendingErasure.has(ele.id) ||
        (ele.frameId && this.elementsPendingErasure.has(ele.frameId)) ||
        (isBoundToContainer(ele) &&
          this.elementsPendingErasure.has(ele.containerId))
      ) {
        didChange = true;
        return newElementWith(ele, { isDeleted: true });
      }
      return ele;
    });

    this.elementsPendingErasure = new Set();

    if (didChange) {
      this.store.shouldCaptureIncrement();
      this.scene.replaceAllElements(elements);
    }
  };

  private initializeImage = async ({
    imageFile,
    imageElement: _imageElement,
    showCursorImagePreview = false,
  }: {
    imageFile: File;
    imageElement: ExcalidrawImageElement;
    showCursorImagePreview?: boolean;
  }) => {
    // at this point this should be guaranteed image file, but we do this check
    // to satisfy TS down the line
    if (!isSupportedImageFile(imageFile)) {
      throw new Error(t("errors.unsupportedFileType"));
    }
    const mimeType = imageFile.type;

    setCursor(this.interactiveCanvas, "wait");

    if (mimeType === MIME_TYPES.svg) {
      try {
        imageFile = SVGStringToFile(
          await normalizeSVG(await imageFile.text()),
          imageFile.name,
        );
      } catch (error: any) {
        console.warn(error);
        throw new Error(t("errors.svgImageInsertError"));
      }
    }

    // generate image id (by default the file digest) before any
    // resizing/compression takes place to keep it more portable
    const fileId = await ((this.props.generateIdForFile?.(
      imageFile,
    ) as Promise<FileId>) || generateIdFromFile(imageFile));

    if (!fileId) {
      console.warn(
        "Couldn't generate file id or the supplied `generateIdForFile` didn't resolve to one.",
      );
      throw new Error(t("errors.imageInsertError"));
    }

    const existingFileData = this.files[fileId];
    if (!existingFileData?.dataURL) {
      try {
        imageFile = await resizeImageFile(imageFile, {
          maxWidthOrHeight: DEFAULT_MAX_IMAGE_WIDTH_OR_HEIGHT,
        });
      } catch (error: any) {
        console.error(
          "Error trying to resizing image file on insertion",
          error,
        );
      }

      if (imageFile.size > MAX_ALLOWED_FILE_BYTES) {
        throw new Error(
          t("errors.fileTooBig", {
            maxSize: `${Math.trunc(MAX_ALLOWED_FILE_BYTES / 1024 / 1024)}MB`,
          }),
        );
      }
    }

    if (showCursorImagePreview) {
      const dataURL = this.files[fileId]?.dataURL;
      // optimization so that we don't unnecessarily resize the original
      // full-size file for cursor preview
      // (it's much faster to convert the resized dataURL to File)
      const resizedFile = dataURL && dataURLToFile(dataURL);

      this.setImagePreviewCursor(resizedFile || imageFile);
    }

    const dataURL =
      this.files[fileId]?.dataURL || (await getDataURL(imageFile));

    const imageElement = mutateElement(
      _imageElement,
      {
        fileId,
      },
      false,
    ) as NonDeleted<InitializedExcalidrawImageElement>;

    return new Promise<NonDeleted<InitializedExcalidrawImageElement>>(
      async (resolve, reject) => {
        try {
          this.files = {
            ...this.files,
            [fileId]: {
              mimeType,
              id: fileId,
              dataURL,
              created: Date.now(),
              lastRetrieved: Date.now(),
            },
          };
          const cachedImageData = this.imageCache.get(fileId);
          if (!cachedImageData) {
            this.addNewImagesToImageCache();
            await this.updateImageCache([imageElement]);
          }
          if (cachedImageData?.image instanceof Promise) {
            await cachedImageData.image;
          }
          if (
            this.state.pendingImageElementId !== imageElement.id &&
            this.state.newElement?.id !== imageElement.id
          ) {
            this.initializeImageDimensions(imageElement, true);
          }
          resolve(imageElement);
        } catch (error: any) {
          console.error(error);
          reject(new Error(t("errors.imageInsertError")));
        } finally {
          if (!showCursorImagePreview) {
            resetCursor(this.interactiveCanvas);
          }
        }
      },
    );
  };

  /**
   * inserts image into elements array and rerenders
   */
  insertImageElement = async (
    imageElement: ExcalidrawImageElement,
    imageFile: File,
    showCursorImagePreview?: boolean,
  ) => {
    // we should be handling all cases upstream, but in case we forget to handle
    // a future case, let's throw here
    if (!this.isToolSupported("image")) {
      this.setState({ errorMessage: t("errors.imageToolNotSupported") });
      return;
    }

    this.scene.insertElement(imageElement);

    try {
      return await this.initializeImage({
        imageFile,
        imageElement,
        showCursorImagePreview,
      });
    } catch (error: any) {
      mutateElement(imageElement, {
        isDeleted: true,
      });
      this.actionManager.executeAction(actionFinalize);
      this.setState({
        errorMessage: error.message || t("errors.imageInsertError"),
      });
      return null;
    }
  };

  private setImagePreviewCursor = async (imageFile: File) => {
    // mustn't be larger than 128 px
    // https://developer.mozilla.org/en-US/docs/Web/CSS/CSS_Basic_User_Interface/Using_URL_values_for_the_cursor_property
    const cursorImageSizePx = 96;
    let imagePreview;

    try {
      imagePreview = await resizeImageFile(imageFile, {
        maxWidthOrHeight: cursorImageSizePx,
      });
    } catch (e: any) {
      if (e.cause === "UNSUPPORTED") {
        throw new Error(t("errors.unsupportedFileType"));
      }
      throw e;
    }

    let previewDataURL = await getDataURL(imagePreview);

    // SVG cannot be resized via `resizeImageFile` so we resize by rendering to
    // a small canvas
    if (imageFile.type === MIME_TYPES.svg) {
      const img = await loadHTMLImageElement(previewDataURL);

      let height = Math.min(img.height, cursorImageSizePx);
      let width = height * (img.width / img.height);

      if (width > cursorImageSizePx) {
        width = cursorImageSizePx;
        height = width * (img.height / img.width);
      }

      const canvas = document.createElement("canvas");
      canvas.height = height;
      canvas.width = width;
      const context = canvas.getContext("2d")!;

      context.drawImage(img, 0, 0, width, height);

      previewDataURL = canvas.toDataURL(MIME_TYPES.svg) as DataURL;
    }

    if (this.state.pendingImageElementId) {
      setCursor(this.interactiveCanvas, `url(${previewDataURL}) 4 4, auto`);
    }
  };

  private onImageAction = async ({
    insertOnCanvasDirectly,
  }: {
    insertOnCanvasDirectly: boolean;
  }) => {
    try {
      const clientX = this.state.width / 2 + this.state.offsetLeft;
      const clientY = this.state.height / 2 + this.state.offsetTop;

      const { x, y } = viewportCoordsToSceneCoords(
        { clientX, clientY },
        this.state,
      );

      const imageFile = await fileOpen({
        description: "Image",
        extensions: Object.keys(
          IMAGE_MIME_TYPES,
        ) as (keyof typeof IMAGE_MIME_TYPES)[],
      });

      const imageElement = this.createImageElement({
        sceneX: x,
        sceneY: y,
        addToFrameUnderCursor: false,
      });

      if (insertOnCanvasDirectly) {
        this.insertImageElement(imageElement, imageFile);
        this.initializeImageDimensions(imageElement);
        this.setState(
          {
            selectedElementIds: makeNextSelectedElementIds(
              { [imageElement.id]: true },
              this.state,
            ),
          },
          () => {
            this.actionManager.executeAction(actionFinalize);
          },
        );
      } else {
        this.setState(
          {
            pendingImageElementId: imageElement.id,
          },
          () => {
            this.insertImageElement(
              imageElement,
              imageFile,
              /* showCursorImagePreview */ true,
            );
          },
        );
      }
    } catch (error: any) {
      if (error.name !== "AbortError") {
        console.error(error);
      } else {
        console.warn(error);
      }
      this.setState(
        {
          pendingImageElementId: null,
          newElement: null,
          activeTool: updateActiveTool(this.state, { type: "selection" }),
        },
        () => {
          this.actionManager.executeAction(actionFinalize);
        },
      );
    }
  };

  initializeImageDimensions = (
    imageElement: ExcalidrawImageElement,
    forceNaturalSize = false,
  ) => {
    const image =
      isInitializedImageElement(imageElement) &&
      this.imageCache.get(imageElement.fileId)?.image;

    if (!image || image instanceof Promise) {
      if (
        imageElement.width < DRAGGING_THRESHOLD / this.state.zoom.value &&
        imageElement.height < DRAGGING_THRESHOLD / this.state.zoom.value
      ) {
        const placeholderSize = 100 / this.state.zoom.value;
        mutateElement(imageElement, {
          x: imageElement.x - placeholderSize / 2,
          y: imageElement.y - placeholderSize / 2,
          width: placeholderSize,
          height: placeholderSize,
        });
      }

      return;
    }

    if (
      forceNaturalSize ||
      // if user-created bounding box is below threshold, assume the
      // intention was to click instead of drag, and use the image's
      // intrinsic size
      (imageElement.width < DRAGGING_THRESHOLD / this.state.zoom.value &&
        imageElement.height < DRAGGING_THRESHOLD / this.state.zoom.value)
    ) {
      const minHeight = Math.max(this.state.height - 120, 160);
      // max 65% of canvas height, clamped to <300px, vh - 120px>
      const maxHeight = Math.min(
        minHeight,
        Math.floor(this.state.height * 0.5) / this.state.zoom.value,
      );

      const height = Math.min(image.naturalHeight, maxHeight);
      const width = height * (image.naturalWidth / image.naturalHeight);

      // add current imageElement width/height to account for previous centering
      // of the placeholder image
      const x = imageElement.x + imageElement.width / 2 - width / 2;
      const y = imageElement.y + imageElement.height / 2 - height / 2;

      mutateElement(imageElement, {
        x,
        y,
        width,
        height,
        crop: null,
      });
    }
  };

  /** updates image cache, refreshing updated elements and/or setting status
      to error for images that fail during <img> element creation */
  private updateImageCache = async (
    elements: readonly InitializedExcalidrawImageElement[],
    files = this.files,
  ) => {
    const { updatedFiles, erroredFiles } = await _updateImageCache({
      imageCache: this.imageCache,
      fileIds: elements.map((element) => element.fileId),
      files,
    });
    if (updatedFiles.size || erroredFiles.size) {
      for (const element of elements) {
        if (updatedFiles.has(element.fileId)) {
          ShapeCache.delete(element);
        }
      }
    }
    if (erroredFiles.size) {
      this.scene.replaceAllElements(
        this.scene.getElementsIncludingDeleted().map((element) => {
          if (
            isInitializedImageElement(element) &&
            erroredFiles.has(element.fileId)
          ) {
            return newElementWith(element, {
              status: "error",
            });
          }
          return element;
        }),
      );
    }

    return { updatedFiles, erroredFiles };
  };

  /** adds new images to imageCache and re-renders if needed */
  private addNewImagesToImageCache = async (
    imageElements: InitializedExcalidrawImageElement[] = getInitializedImageElements(
      this.scene.getNonDeletedElements(),
    ),
    files: BinaryFiles = this.files,
  ) => {
    const uncachedImageElements = imageElements.filter(
      (element) => !element.isDeleted && !this.imageCache.has(element.fileId),
    );

    if (uncachedImageElements.length) {
      const { updatedFiles } = await this.updateImageCache(
        uncachedImageElements,
        files,
      );
      if (updatedFiles.size) {
        this.scene.triggerUpdate();
      }
    }
  };

  /** generally you should use `addNewImagesToImageCache()` directly if you need
   *  to render new images. This is just a failsafe  */
  private scheduleImageRefresh = throttle(() => {
    this.addNewImagesToImageCache();
  }, IMAGE_RENDER_TIMEOUT);

  private updateBindingEnabledOnPointerMove = (
    event: React.PointerEvent<HTMLElement>,
  ) => {
    const shouldEnableBinding = shouldEnableBindingForPointerEvent(event);
    if (this.state.isBindingEnabled !== shouldEnableBinding) {
      this.setState({ isBindingEnabled: shouldEnableBinding });
    }
  };

  private maybeSuggestBindingAtCursor = (pointerCoords: {
    x: number;
    y: number;
  }): void => {
    const hoveredBindableElement = getHoveredElementForBinding(
      pointerCoords,
      this.scene.getNonDeletedElements(),
      this.scene.getNonDeletedElementsMap(),
    );
    this.setState({
      suggestedBindings:
        hoveredBindableElement != null ? [hoveredBindableElement] : [],
    });
  };

  private maybeSuggestBindingsForLinearElementAtCoords = (
    linearElement: NonDeleted<ExcalidrawLinearElement>,
    /** scene coords */
    pointerCoords: {
      x: number;
      y: number;
    }[],
    // During line creation the start binding hasn't been written yet
    // into `linearElement`
    oppositeBindingBoundElement?: ExcalidrawBindableElement | null,
  ): void => {
    if (!pointerCoords.length) {
      return;
    }

    const suggestedBindings = pointerCoords.reduce(
      (acc: NonDeleted<ExcalidrawBindableElement>[], coords) => {
        const hoveredBindableElement = getHoveredElementForBinding(
          coords,
          this.scene.getNonDeletedElements(),
          this.scene.getNonDeletedElementsMap(),
          isArrowElement(linearElement) && isElbowArrow(linearElement),
        );
        if (
          hoveredBindableElement != null &&
          !isLinearElementSimpleAndAlreadyBound(
            linearElement,
            oppositeBindingBoundElement?.id,
            hoveredBindableElement,
          )
        ) {
          acc.push(hoveredBindableElement);
        }
        return acc;
      },
      [],
    );

    this.setState({ suggestedBindings });
  };

  private clearSelection(hitElement: ExcalidrawElement | null): void {
    this.setState((prevState) => ({
      selectedElementIds: makeNextSelectedElementIds({}, prevState),
      activeEmbeddable: null,
      selectedGroupIds: {},
      // Continue editing the same group if the user selected a different
      // element from it
      editingGroupId:
        prevState.editingGroupId &&
        hitElement != null &&
        isElementInGroup(hitElement, prevState.editingGroupId)
          ? prevState.editingGroupId
          : null,
    }));
    this.setState({
      selectedElementIds: makeNextSelectedElementIds({}, this.state),
      activeEmbeddable: null,
      previousSelectedElementIds: this.state.selectedElementIds,
    });
  }

  private handleInteractiveCanvasRef = (canvas: HTMLCanvasElement | null) => {
    // canvas is null when unmounting
    if (canvas !== null) {
      this.interactiveCanvas = canvas;

      // -----------------------------------------------------------------------
      // NOTE wheel, touchstart, touchend events must be registered outside
      // of react because react binds them them passively (so we can't prevent
      // default on them)
      this.interactiveCanvas.addEventListener(
        EVENT.TOUCH_START,
        this.onTouchStart,
        { passive: false },
      );
      this.interactiveCanvas.addEventListener(EVENT.TOUCH_END, this.onTouchEnd);
      // -----------------------------------------------------------------------
    } else {
      this.interactiveCanvas?.removeEventListener(
        EVENT.TOUCH_START,
        this.onTouchStart,
      );
      this.interactiveCanvas?.removeEventListener(
        EVENT.TOUCH_END,
        this.onTouchEnd,
      );
    }
  };

  private handleAppOnDrop = async (event: React.DragEvent<HTMLDivElement>) => {
    // must be retrieved first, in the same frame
    const { file, fileHandle } = await getFileFromEvent(event);
    const { x: sceneX, y: sceneY } = viewportCoordsToSceneCoords(
      event,
      this.state,
    );

    try {
      // if image tool not supported, don't show an error here and let it fall
      // through so we still support importing scene data from images. If no
      // scene data encoded, we'll show an error then
      if (isSupportedImageFile(file) && this.isToolSupported("image")) {
        // first attempt to decode scene from the image if it's embedded
        // ---------------------------------------------------------------------

        if (file?.type === MIME_TYPES.png || file?.type === MIME_TYPES.svg) {
          try {
            const scene = await loadFromBlob(
              file,
              this.state,
              this.scene.getElementsIncludingDeleted(),
              fileHandle,
            );
            this.syncActionResult({
              ...scene,
              appState: {
                ...(scene.appState || this.state),
                isLoading: false,
              },
              replaceFiles: true,
              storeAction: StoreAction.CAPTURE,
            });
            return;
          } catch (error: any) {
            // Don't throw for image scene daa
            if (error.name !== "EncodingError") {
              throw new Error(t("alerts.couldNotLoadInvalidFile"));
            }
          }
        }

        // if no scene is embedded or we fail for whatever reason, fall back
        // to importing as regular image
        // ---------------------------------------------------------------------

        const imageElement = this.createImageElement({ sceneX, sceneY });
        this.insertImageElement(imageElement, file);
        this.initializeImageDimensions(imageElement);
        this.setState({
          selectedElementIds: makeNextSelectedElementIds(
            { [imageElement.id]: true },
            this.state,
          ),
        });

        return;
      }
    } catch (error: any) {
      return this.setState({
        isLoading: false,
        errorMessage: error.message,
      });
    }

    const libraryJSON = event.dataTransfer.getData(MIME_TYPES.excalidrawlib);
    if (libraryJSON && typeof libraryJSON === "string") {
      try {
        const libraryItems = parseLibraryJSON(libraryJSON);
        this.addElementsFromPasteOrLibrary({
          elements: distributeLibraryItemsOnSquareGrid(libraryItems),
          position: event,
          files: null,
        });
      } catch (error: any) {
        this.setState({ errorMessage: error.message });
      }
      return;
    }

    if (file) {
      // Attempt to parse an excalidraw/excalidrawlib file
      await this.loadFileToCanvas(file, fileHandle);
    }

    if (event.dataTransfer?.types?.includes("text/plain")) {
      const text = event.dataTransfer?.getData("text");
      if (
        text &&
        embeddableURLValidator(text, this.props.validateEmbeddable) &&
        (/^(http|https):\/\/[^\s/$.?#].[^\s]*$/.test(text) ||
          getEmbedLink(text)?.type === "video")
      ) {
        const embeddable = this.insertEmbeddableElement({
          sceneX,
          sceneY,
          link: normalizeLink(text),
        });
        if (embeddable) {
          this.setState({ selectedElementIds: { [embeddable.id]: true } });
        }
      }
    }
  };

  loadFileToCanvas = async (
    file: File,
    fileHandle: FileSystemHandle | null,
  ) => {
    file = await normalizeFile(file);
    try {
      const elements = this.scene.getElementsIncludingDeleted();
      let ret;
      try {
        ret = await loadSceneOrLibraryFromBlob(
          file,
          this.state,
          elements,
          fileHandle,
        );
      } catch (error: any) {
        const imageSceneDataError = error instanceof ImageSceneDataError;
        if (
          imageSceneDataError &&
          error.code === "IMAGE_NOT_CONTAINS_SCENE_DATA" &&
          !this.isToolSupported("image")
        ) {
          this.setState({
            isLoading: false,
            errorMessage: t("errors.imageToolNotSupported"),
          });
          return;
        }
        const errorMessage = imageSceneDataError
          ? t("alerts.cannotRestoreFromImage")
          : t("alerts.couldNotLoadInvalidFile");
        this.setState({
          isLoading: false,
          errorMessage,
        });
      }
      if (!ret) {
        return;
      }

      if (ret.type === MIME_TYPES.excalidraw) {
        // restore the fractional indices by mutating elements
        syncInvalidIndices(elements.concat(ret.data.elements));

        // update the store snapshot for old elements, otherwise we would end up with duplicated fractional indices on undo
        this.store.updateSnapshot(arrayToMap(elements), this.state);

        this.setState({ isLoading: true });
        this.syncActionResult({
          ...ret.data,
          appState: {
            ...(ret.data.appState || this.state),
            isLoading: false,
          },
          replaceFiles: true,
          storeAction: StoreAction.CAPTURE,
        });
      } else if (ret.type === MIME_TYPES.excalidrawlib) {
        await this.library
          .updateLibrary({
            libraryItems: file,
            merge: true,
            openLibraryMenu: true,
          })
          .catch((error) => {
            console.error(error);
            this.setState({ errorMessage: t("errors.importLibraryError") });
          });
      }
    } catch (error: any) {
      this.setState({ isLoading: false, errorMessage: error.message });
    }
  };

  private handleCanvasContextMenu = (
    event: React.MouseEvent<HTMLElement | HTMLCanvasElement>,
  ) => {
    event.preventDefault();

    if (
      (("pointerType" in event.nativeEvent &&
        event.nativeEvent.pointerType === "touch") ||
        ("pointerType" in event.nativeEvent &&
          event.nativeEvent.pointerType === "pen" &&
          // always allow if user uses a pen secondary button
          event.button !== POINTER_BUTTON.SECONDARY)) &&
      this.state.activeTool.type !== "selection"
    ) {
      return;
    }

    const { x, y } = viewportCoordsToSceneCoords(event, this.state);
    const element = this.getElementAtPosition(x, y, {
      preferSelected: true,
      includeLockedElements: true,
    });

    const selectedElements = this.scene.getSelectedElements(this.state);
    const isHittingCommonBoundBox =
      this.isHittingCommonBoundingBoxOfSelectedElements(
        { x, y },
        selectedElements,
      );

    const type = element || isHittingCommonBoundBox ? "element" : "canvas";

    const container = this.excalidrawContainerRef.current!;
    const { top: offsetTop, left: offsetLeft } =
      container.getBoundingClientRect();
    const left = event.clientX - offsetLeft;
    const top = event.clientY - offsetTop;

    trackEvent("contextMenu", "openContextMenu", type);

    this.setState(
      {
        ...(element && !this.state.selectedElementIds[element.id]
          ? {
              ...this.state,
              ...selectGroupsForSelectedElements(
                {
                  editingGroupId: this.state.editingGroupId,
                  selectedElementIds: { [element.id]: true },
                },
                this.scene.getNonDeletedElements(),
                this.state,
                this,
              ),
              selectedLinearElement: isLinearElement(element)
                ? new LinearElementEditor(element)
                : null,
            }
          : this.state),
        showHyperlinkPopup: false,
      },
      () => {
        this.setState({
          contextMenu: { top, left, items: this.getContextMenuItems(type) },
        });
      },
    );
  };

  private maybeDragNewGenericElement = (
    pointerDownState: PointerDownState,
    event: MouseEvent | KeyboardEvent,
    informMutation = true,
  ): void => {
    const selectionElement = this.state.selectionElement;
    const pointerCoords = pointerDownState.lastCoords;
    if (selectionElement && this.state.activeTool.type !== "eraser") {
      dragNewElement({
        newElement: selectionElement,
        elementType: this.state.activeTool.type,
        originX: pointerDownState.origin.x,
        originY: pointerDownState.origin.y,
        x: pointerCoords.x,
        y: pointerCoords.y,
        width: distance(pointerDownState.origin.x, pointerCoords.x),
        height: distance(pointerDownState.origin.y, pointerCoords.y),
        shouldMaintainAspectRatio: shouldMaintainAspectRatio(event),
        shouldResizeFromCenter: shouldResizeFromCenter(event),
        zoom: this.state.zoom.value,
        informMutation,
      });
      return;
    }

    const newElement = this.state.newElement;
    if (!newElement) {
      return;
    }

    let [gridX, gridY] = getGridPoint(
      pointerCoords.x,
      pointerCoords.y,
      event[KEYS.CTRL_OR_CMD] ? null : this.getEffectiveGridSize(),
    );

    const image =
      isInitializedImageElement(newElement) &&
      this.imageCache.get(newElement.fileId)?.image;
    const aspectRatio =
      image && !(image instanceof Promise) ? image.width / image.height : null;

    this.maybeCacheReferenceSnapPoints(event, [newElement]);

    const { snapOffset, snapLines } = snapNewElement(
      newElement,
      this,
      event,
      {
        x:
          pointerDownState.originInGrid.x +
          (this.state.originSnapOffset?.x ?? 0),
        y:
          pointerDownState.originInGrid.y +
          (this.state.originSnapOffset?.y ?? 0),
      },
      {
        x: gridX - pointerDownState.originInGrid.x,
        y: gridY - pointerDownState.originInGrid.y,
      },
      this.scene.getNonDeletedElementsMap(),
    );

    gridX += snapOffset.x;
    gridY += snapOffset.y;

    this.setState({
      snapLines,
    });

    dragNewElement({
      newElement,
      elementType: this.state.activeTool.type,
      originX: pointerDownState.originInGrid.x,
      originY: pointerDownState.originInGrid.y,
      x: gridX,
      y: gridY,
      width: distance(pointerDownState.originInGrid.x, gridX),
      height: distance(pointerDownState.originInGrid.y, gridY),
      shouldMaintainAspectRatio: isImageElement(newElement)
        ? !shouldMaintainAspectRatio(event)
        : shouldMaintainAspectRatio(event),
      shouldResizeFromCenter: shouldResizeFromCenter(event),
      zoom: this.state.zoom.value,
      widthAspectRatio: aspectRatio,
      originOffset: this.state.originSnapOffset,
      informMutation,
    });

    this.setState({
      newElement,
    });

    // highlight elements that are to be added to frames on frames creation
    if (
      this.state.activeTool.type === TOOL_TYPE.frame ||
      this.state.activeTool.type === TOOL_TYPE.magicframe
    ) {
      this.setState({
        elementsToHighlight: getElementsInResizingFrame(
          this.scene.getNonDeletedElements(),
          newElement as ExcalidrawFrameLikeElement,
          this.state,
          this.scene.getNonDeletedElementsMap(),
        ),
      });
    }
  };

  private maybeHandleCrop = (
    pointerDownState: PointerDownState,
    event: MouseEvent | KeyboardEvent,
  ): boolean => {
    // to crop, we must already be in the cropping mode, where croppingElement has been set
    if (!this.state.croppingElementId) {
      return false;
    }

    const transformHandleType = pointerDownState.resize.handleType;
    const pointerCoords = pointerDownState.lastCoords;
    const [x, y] = getGridPoint(
      pointerCoords.x - pointerDownState.resize.offset.x,
      pointerCoords.y - pointerDownState.resize.offset.y,
      this.getEffectiveGridSize(),
    );

    const croppingElement = this.scene
      .getNonDeletedElementsMap()
      .get(this.state.croppingElementId);

    if (
      transformHandleType &&
      croppingElement &&
      isImageElement(croppingElement)
    ) {
      const croppingAtStateStart = pointerDownState.originalElements.get(
        croppingElement.id,
      );

      const image =
        isInitializedImageElement(croppingElement) &&
        this.imageCache.get(croppingElement.fileId)?.image;

      if (
        croppingAtStateStart &&
        isImageElement(croppingAtStateStart) &&
        image &&
        !(image instanceof Promise)
      ) {
        mutateElement(
          croppingElement,
          cropElement(
            croppingElement,
            transformHandleType,
            image.naturalWidth,
            image.naturalHeight,
            x,
            y,
            event.shiftKey
              ? croppingAtStateStart.width / croppingAtStateStart.height
              : undefined,
          ),
        );

        updateBoundElements(
          croppingElement,
          this.scene.getNonDeletedElementsMap(),
          {
            oldSize: {
              width: croppingElement.width,
              height: croppingElement.height,
            },
          },
        );

        this.setState({
          isCropping: transformHandleType && transformHandleType !== "rotation",
        });
      }

      return true;
    }

    return false;
  };

  private maybeHandleResize = (
    pointerDownState: PointerDownState,
    event: MouseEvent | KeyboardEvent,
  ): boolean => {
    const selectedElements = this.scene.getSelectedElements(this.state);
    const selectedFrames = selectedElements.filter(
      (element): element is ExcalidrawFrameLikeElement =>
        isFrameLikeElement(element),
    );

    const transformHandleType = pointerDownState.resize.handleType;

    if (
      // Frames cannot be rotated.
      (selectedFrames.length > 0 && transformHandleType === "rotation") ||
      // Elbow arrows cannot be transformed (resized or rotated).
      (selectedElements.length === 1 && isElbowArrow(selectedElements[0])) ||
      // Do not resize when in crop mode
      this.state.croppingElementId
    ) {
      return false;
    }

    this.setState({
      // TODO: rename this state field to "isScaling" to distinguish
      // it from the generic "isResizing" which includes scaling and
      // rotating
      isResizing: transformHandleType && transformHandleType !== "rotation",
      isRotating: transformHandleType === "rotation",
      activeEmbeddable: null,
    });
    const pointerCoords = pointerDownState.lastCoords;
    let [resizeX, resizeY] = getGridPoint(
      pointerCoords.x - pointerDownState.resize.offset.x,
      pointerCoords.y - pointerDownState.resize.offset.y,
      event[KEYS.CTRL_OR_CMD] ? null : this.getEffectiveGridSize(),
    );

    const frameElementsOffsetsMap = new Map<
      string,
      {
        x: number;
        y: number;
      }
    >();

    selectedFrames.forEach((frame) => {
      const elementsInFrame = getFrameChildren(
        this.scene.getNonDeletedElements(),
        frame.id,
      );

      elementsInFrame.forEach((element) => {
        frameElementsOffsetsMap.set(frame.id + element.id, {
          x: element.x - frame.x,
          y: element.y - frame.y,
        });
      });
    });

    // check needed for avoiding flickering when a key gets pressed
    // during dragging
    if (!this.state.selectedElementsAreBeingDragged) {
      const [gridX, gridY] = getGridPoint(
        pointerCoords.x,
        pointerCoords.y,
        event[KEYS.CTRL_OR_CMD] ? null : this.getEffectiveGridSize(),
      );

      const dragOffset = {
        x: gridX - pointerDownState.originInGrid.x,
        y: gridY - pointerDownState.originInGrid.y,
      };

      const originalElements = [...pointerDownState.originalElements.values()];

      this.maybeCacheReferenceSnapPoints(event, selectedElements);

      const { snapOffset, snapLines } = snapResizingElements(
        selectedElements,
        getSelectedElements(originalElements, this.state),
        this,
        event,
        dragOffset,
        transformHandleType,
      );

      resizeX += snapOffset.x;
      resizeY += snapOffset.y;

      this.setState({
        snapLines,
      });
    }

    const transformed = transformElements(
      pointerDownState.originalElements,
      transformHandleType,
      selectedElements,
      this.scene.getElementsMapIncludingDeleted(),
      shouldRotateWithDiscreteAngle(event),
      shouldResizeFromCenter(event),
      selectedElements.some((element) => isImageElement(element))
        ? !shouldMaintainAspectRatio(event)
        : shouldMaintainAspectRatio(event),
      resizeX,
      resizeY,
      pointerDownState.resize.center.x,
      pointerDownState.resize.center.y,
      this.state.flippedFixedPointBindings,
      (flippedFixedPointBindings) =>
        this.setState({ flippedFixedPointBindings }),
    );

    if (transformed) {
      const suggestedBindings = getSuggestedBindingsForArrows(
        selectedElements,
        this.scene.getNonDeletedElementsMap(),
      );

      const elementsToHighlight = new Set<ExcalidrawElement>();
      selectedFrames.forEach((frame) => {
        getElementsInResizingFrame(
          this.scene.getNonDeletedElements(),
          frame,
          this.state,
          this.scene.getNonDeletedElementsMap(),
        ).forEach((element) => elementsToHighlight.add(element));
      });

      this.setState({
        elementsToHighlight: [...elementsToHighlight],
        suggestedBindings,
      });

      return true;
    }
    return false;
  };

  private getContextMenuItems = (
    type: "canvas" | "element",
  ): ContextMenuItems => {
    const options: ContextMenuItems = [];

    options.push(actionCopyAsPng, actionCopyAsSvg);

    // canvas contextMenu
    // -------------------------------------------------------------------------

    if (type === "canvas") {
      if (this.state.viewModeEnabled) {
        return [
          ...options,
          actionToggleGridMode,
          actionToggleZenMode,
          actionToggleViewMode,
          actionToggleStats,
        ];
      }

      return [
        actionPaste,
        CONTEXT_MENU_SEPARATOR,
        actionCopyAsPng,
        actionCopyAsSvg,
        copyText,
        CONTEXT_MENU_SEPARATOR,
        actionSelectAll,
        actionUnlockAllElements,
        CONTEXT_MENU_SEPARATOR,
        actionToggleGridMode,
        actionToggleObjectsSnapMode,
        actionToggleZenMode,
        actionToggleViewMode,
        actionToggleStats,
      ];
    }

    // element contextMenu
    // -------------------------------------------------------------------------

    options.push(copyText);

    if (this.state.viewModeEnabled) {
      return [actionCopy, ...options];
    }

    return [
      CONTEXT_MENU_SEPARATOR,
      actionCut,
      actionCopy,
      actionPaste,
      actionSelectAllElementsInFrame,
      actionRemoveAllElementsFromFrame,
      CONTEXT_MENU_SEPARATOR,
      actionToggleCropEditor,
      CONTEXT_MENU_SEPARATOR,
      ...options,
      CONTEXT_MENU_SEPARATOR,
      actionCopyStyles,
      actionPasteStyles,
      CONTEXT_MENU_SEPARATOR,
      actionGroup,
      actionTextAutoResize,
      actionUnbindText,
      actionBindText,
      actionWrapTextInContainer,
      actionUngroup,
      CONTEXT_MENU_SEPARATOR,
      actionAddToLibrary,
      CONTEXT_MENU_SEPARATOR,
      actionSendBackward,
      actionBringForward,
      actionSendToBack,
      actionBringToFront,
      CONTEXT_MENU_SEPARATOR,
      actionFlipHorizontal,
      actionFlipVertical,
      CONTEXT_MENU_SEPARATOR,
      actionToggleLinearEditor,
      actionLink,
      actionDuplicateSelection,
      actionToggleElementLock,
      CONTEXT_MENU_SEPARATOR,
      actionDeleteSelected,
    ];
  };

  private handleWheel = withBatchedUpdates(
    (
      event: WheelEvent | React.WheelEvent<HTMLDivElement | HTMLCanvasElement>,
    ) => {
      // if not scrolling on canvas/wysiwyg, ignore
      if (
        !(
          event.target instanceof HTMLCanvasElement ||
          event.target instanceof HTMLTextAreaElement ||
          event.target instanceof HTMLIFrameElement
        )
      ) {
        // prevent zooming the browser (but allow scrolling DOM)
        if (event[KEYS.CTRL_OR_CMD]) {
          event.preventDefault();
        }

        return;
      }

      event.preventDefault();

      if (isPanning) {
        return;
      }

      const { deltaX, deltaY } = event;
      // note that event.ctrlKey is necessary to handle pinch zooming
      if (event.metaKey || event.ctrlKey) {
        const sign = Math.sign(deltaY);
        const MAX_STEP = ZOOM_STEP * 100;
        const absDelta = Math.abs(deltaY);
        let delta = deltaY;
        if (absDelta > MAX_STEP) {
          delta = MAX_STEP * sign;
        }

        let newZoom = this.state.zoom.value - delta / 100;
        // increase zoom steps the more zoomed-in we are (applies to >100% only)
        newZoom +=
          Math.log10(Math.max(1, this.state.zoom.value)) *
          -sign *
          // reduced amplification for small deltas (small movements on a trackpad)
          Math.min(1, absDelta / 20);

        this.translateCanvas((state) => ({
          ...getStateForZoom(
            {
              viewportX: this.lastViewportPosition.x,
              viewportY: this.lastViewportPosition.y,
              nextZoom: getNormalizedZoom(newZoom),
            },
            state,
          ),
          shouldCacheIgnoreZoom: true,
        }));
        this.resetShouldCacheIgnoreZoomDebounced();
        return;
      }

      // scroll horizontally when shift pressed
      if (event.shiftKey) {
        this.translateCanvas(({ zoom, scrollX }) => ({
          // on Mac, shift+wheel tends to result in deltaX
          scrollX: scrollX - (deltaY || deltaX) / zoom.value,
        }));
        return;
      }

      this.translateCanvas(({ zoom, scrollX, scrollY }) => ({
        scrollX: scrollX - deltaX / zoom.value,
        scrollY: scrollY - deltaY / zoom.value,
      }));
    },
  );

  private getTextWysiwygSnappedToCenterPosition(
    x: number,
    y: number,
    appState: AppState,
    container?: ExcalidrawTextContainer | null,
  ) {
    if (container) {
      let elementCenterX = container.x + container.width / 2;
      let elementCenterY = container.y + container.height / 2;

      const elementCenter = getContainerCenter(
        container,
        appState,
        this.scene.getNonDeletedElementsMap(),
      );
      if (elementCenter) {
        elementCenterX = elementCenter.x;
        elementCenterY = elementCenter.y;
      }
      const distanceToCenter = Math.hypot(
        x - elementCenterX,
        y - elementCenterY,
      );
      const isSnappedToCenter =
        distanceToCenter < TEXT_TO_CENTER_SNAP_THRESHOLD;
      if (isSnappedToCenter) {
        const { x: viewportX, y: viewportY } = sceneCoordsToViewportCoords(
          { sceneX: elementCenterX, sceneY: elementCenterY },
          appState,
        );
        return { viewportX, viewportY, elementCenterX, elementCenterY };
      }
    }
  }

  private savePointer = (x: number, y: number, button: "up" | "down") => {
    if (!x || !y) {
      return;
    }
    const { x: sceneX, y: sceneY } = viewportCoordsToSceneCoords(
      { clientX: x, clientY: y },
      this.state,
    );

    if (isNaN(sceneX) || isNaN(sceneY)) {
      // sometimes the pointer goes off screen
    }

    const pointer: CollaboratorPointer = {
      x: sceneX,
      y: sceneY,
      tool: this.state.activeTool.type === "laser" ? "laser" : "pointer",
    };

    this.props.onPointerUpdate?.({
      pointer,
      button,
      pointersMap: gesture.pointers,
    });
  };

  private resetShouldCacheIgnoreZoomDebounced = debounce(() => {
    if (!this.unmounted) {
      this.setState({ shouldCacheIgnoreZoom: false });
    }
  }, 300);

  private updateDOMRect = (cb?: () => void) => {
    if (this.excalidrawContainerRef?.current) {
      const excalidrawContainer = this.excalidrawContainerRef.current;
      const {
        width,
        height,
        left: offsetLeft,
        top: offsetTop,
      } = excalidrawContainer.getBoundingClientRect();
      const {
        width: currentWidth,
        height: currentHeight,
        offsetTop: currentOffsetTop,
        offsetLeft: currentOffsetLeft,
      } = this.state;

      if (
        width === currentWidth &&
        height === currentHeight &&
        offsetLeft === currentOffsetLeft &&
        offsetTop === currentOffsetTop
      ) {
        if (cb) {
          cb();
        }
        return;
      }

      this.setState(
        {
          width,
          height,
          offsetLeft,
          offsetTop,
        },
        () => {
          cb && cb();
        },
      );
    }
  };

  public refresh = () => {
    this.setState({ ...this.getCanvasOffsets() });
  };

  private getCanvasOffsets(): Pick<AppState, "offsetTop" | "offsetLeft"> {
    if (this.excalidrawContainerRef?.current) {
      const excalidrawContainer = this.excalidrawContainerRef.current;
      const { left, top } = excalidrawContainer.getBoundingClientRect();
      return {
        offsetLeft: left,
        offsetTop: top,
      };
    }
    return {
      offsetLeft: 0,
      offsetTop: 0,
    };
  }

  private async updateLanguage() {
    const currentLang =
      languages.find((lang) => lang.code === this.props.langCode) ||
      defaultLang;
    await setLanguage(currentLang);
    this.setAppState({});
  }
}

// -----------------------------------------------------------------------------
// TEST HOOKS
// -----------------------------------------------------------------------------
declare global {
  interface Window {
    h: {
      scene: Scene;
      elements: readonly ExcalidrawElement[];
      state: AppState;
      setState: React.Component<any, AppState>["setState"];
      app: InstanceType<typeof App>;
      history: History;
      store: Store;
    };
  }
}

export const createTestHook = () => {
  if (import.meta.env.MODE === ENV.TEST || import.meta.env.DEV) {
    window.h = window.h || ({} as Window["h"]);

    Object.defineProperties(window.h, {
      elements: {
        configurable: true,
        get() {
          return this.app?.scene.getElementsIncludingDeleted();
        },
        set(elements: ExcalidrawElement[]) {
          return this.app?.scene.replaceAllElements(
            syncInvalidIndices(elements),
          );
        },
      },
      scene: {
        configurable: true,
        get() {
          return this.app?.scene;
        },
      },
    });
  }
};

createTestHook();
export default App;<|MERGE_RESOLUTION|>--- conflicted
+++ resolved
@@ -446,9 +446,6 @@
 } from "../element/flowchart";
 import { searchItemInFocusAtom } from "./SearchMenu";
 import type { LocalPoint, Radians } from "../../math";
-<<<<<<< HEAD
-import { pointFrom, pointDistance } from "../../math";
-=======
 import {
   clamp,
   pointFrom,
@@ -462,7 +459,6 @@
   vectorNormalize,
 } from "../../math";
 import { cropElement } from "../element/cropElement";
->>>>>>> 958e03fc
 
 const AppContext = React.createContext<AppClassProperties>(null!);
 const AppPropsContext = React.createContext<AppProps>(null!);
