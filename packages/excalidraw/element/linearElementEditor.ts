--- conflicted
+++ resolved
@@ -71,8 +71,6 @@
 import { getGridPoint } from "../snapping";
 import { headingIsHorizontal, vectorToHeading } from "./heading";
 
-/* MERGE */
-
 const editorMidPointsCache: {
   version: number | null;
   points: (GlobalPoint | null)[];
@@ -923,16 +921,7 @@
 
     if (!event.altKey) {
       if (lastPoint === lastUncommittedPoint) {
-<<<<<<< HEAD
-        LinearElementEditor.deletePoints(
-          element,
-          [points.length - 1],
-          elementsMap,
-          app.state.zoom,
-        );
-=======
         LinearElementEditor.deletePoints(element, [points.length - 1]);
->>>>>>> 86f8a897
       }
       return {
         ...appState.editingLinearElement,
@@ -977,16 +966,7 @@
         },
       ]);
     } else {
-<<<<<<< HEAD
-      LinearElementEditor.addPoints(
-        element,
-        [{ point: newPoint }],
-        elementsMap,
-        app.state.zoom,
-      );
-=======
       LinearElementEditor.addPoints(element, [{ point: newPoint }]);
->>>>>>> 86f8a897
     }
     return {
       ...appState.editingLinearElement,
@@ -1235,11 +1215,6 @@
   static deletePoints(
     element: NonDeleted<ExcalidrawLinearElement>,
     pointIndices: readonly number[],
-<<<<<<< HEAD
-    elementsMap: NonDeletedSceneElementsMap | SceneElementsMap,
-    zoom: AppState["zoom"],
-=======
->>>>>>> 86f8a897
   ) {
     let offsetX = 0;
     let offsetY = 0;
@@ -1275,11 +1250,6 @@
   static addPoints(
     element: NonDeleted<ExcalidrawLinearElement>,
     targetPoints: { point: LocalPoint }[],
-<<<<<<< HEAD
-    elementsMap: NonDeletedSceneElementsMap | SceneElementsMap,
-    zoom: AppState["zoom"],
-=======
->>>>>>> 86f8a897
   ) {
     const offsetX = 0;
     const offsetY = 0;
@@ -1496,14 +1466,6 @@
       updates.points[updates.points.length - 1] = pointTranslate(
         updates.points[updates.points.length - 1],
         vector(offsetX, offsetY),
-<<<<<<< HEAD
-        bindings,
-        {
-          isDragging: options?.isDragging,
-          zoom: options?.zoom,
-        },
-=======
->>>>>>> 86f8a897
       );
 
       mutateElement(element, updates, true, {
