--- conflicted
+++ resolved
@@ -64,8 +64,6 @@
   type LocalPoint,
 } from "../../math";
 
-/* MERGE */
-
 // Returns true when transform (resizing/rotation) happened
 export const transformElements = (
   originalElements: PointerDownState["originalElements"],
@@ -532,15 +530,10 @@
       );
 
       if (isElbowArrow(element)) {
-<<<<<<< HEAD
-        const points = getArrowLocalFixedPoints(element, elementsMap);
-        mutateElbowArrow(element, elementsMap, points);
-=======
         // Needed to re-route the arrow
         mutateElement(element, {
           points: getArrowLocalFixedPoints(element, elementsMap),
         });
->>>>>>> 86f8a897
       } else {
         mutateElement(
           element,
@@ -1395,11 +1388,8 @@
         fontSize?: ExcalidrawTextElement["fontSize"];
         scale?: ExcalidrawImageElement["scale"];
         boundTextFontSize?: ExcalidrawTextElement["fontSize"];
-<<<<<<< HEAD
-=======
         startBinding?: ExcalidrawLinearElement["startBinding"];
         endBinding?: ExcalidrawLinearElement["endBinding"];
->>>>>>> 86f8a897
       };
     }[] = [];
 
