import { useEffect, useMemo, useRef, useState } from "react";
import type { AppClassProperties, AppState, Primitive } from "../types";
import type { StoreActionType } from "../store";
import {
  DEFAULT_ELEMENT_BACKGROUND_COLOR_PALETTE,
  DEFAULT_ELEMENT_BACKGROUND_PICKS,
  DEFAULT_ELEMENT_STROKE_COLOR_PALETTE,
  DEFAULT_ELEMENT_STROKE_PICKS,
} from "../colors";
import { trackEvent } from "../analytics";
import { ButtonIconSelect } from "../components/ButtonIconSelect";
import { ColorPicker } from "../components/ColorPicker/ColorPicker";
import { IconPicker } from "../components/IconPicker";
import { FontPicker } from "../components/FontPicker/FontPicker";
// TODO barnabasmolnar/editor-redesign
// TextAlignTopIcon, TextAlignBottomIcon,TextAlignMiddleIcon,
// ArrowHead icons
import {
  ArrowheadArrowIcon,
  ArrowheadBarIcon,
  ArrowheadCircleIcon,
  ArrowheadTriangleIcon,
  ArrowheadNoneIcon,
  StrokeStyleDashedIcon,
  StrokeStyleDottedIcon,
  TextAlignTopIcon,
  TextAlignBottomIcon,
  TextAlignMiddleIcon,
  FillHachureIcon,
  FillCrossHatchIcon,
  FillSolidIcon,
  SloppinessArchitectIcon,
  SloppinessArtistIcon,
  SloppinessCartoonistIcon,
  StrokeWidthBaseIcon,
  StrokeWidthBoldIcon,
  StrokeWidthExtraBoldIcon,
  FontSizeSmallIcon,
  FontSizeMediumIcon,
  FontSizeLargeIcon,
  FontSizeExtraLargeIcon,
  EdgeSharpIcon,
  EdgeRoundIcon,
  TextAlignLeftIcon,
  TextAlignCenterIcon,
  TextAlignRightIcon,
  FillZigZagIcon,
  ArrowheadTriangleOutlineIcon,
  ArrowheadCircleOutlineIcon,
  ArrowheadDiamondIcon,
  ArrowheadDiamondOutlineIcon,
  fontSizeIcon,
  sharpArrowIcon,
  roundArrowIcon,
  elbowArrowIcon,
} from "../components/icons";
import {
  ARROW_TYPE,
  DEFAULT_FONT_FAMILY,
  DEFAULT_FONT_SIZE,
  FONT_FAMILY,
  ROUNDNESS,
  STROKE_WIDTH,
  VERTICAL_ALIGN,
} from "../constants";
import {
  getNonDeletedElements,
  isTextElement,
  redrawTextBoundingBox,
} from "../element";
import { mutateElement, newElementWith } from "../element/mutateElement";
import { getBoundTextElement } from "../element/textElement";
import {
  isArrowElement,
  isBoundToContainer,
  isElbowArrow,
  isLinearElement,
  isUsingAdaptiveRadius,
} from "../element/typeChecks";
import type {
  Arrowhead,
  ExcalidrawBindableElement,
  ExcalidrawElement,
  ExcalidrawLinearElement,
  ExcalidrawTextElement,
  FontFamilyValues,
  TextAlign,
  VerticalAlign,
} from "../element/types";
import { getLanguage, t } from "../i18n";
import { KEYS } from "../keys";
import { randomInteger } from "../random";
import {
  canHaveArrowheads,
  getCommonAttributeOfSelectedElements,
  getSelectedElements,
  getTargetElements,
  isSomeElementSelected,
} from "../scene";
import { hasStrokeColor } from "../scene/comparisons";
import {
  arrayToMap,
  getFontFamilyString,
  getShortcutKey,
  tupleToCoors,
} from "../utils";
import { register } from "./register";
import { StoreAction } from "../store";
import { Fonts, getLineHeight } from "../fonts";
import {
  bindLinearElement,
  bindPointToSnapToElementOutline,
  calculateFixedPointForElbowArrowBinding,
  getHoveredElementForBinding,
} from "../element/binding";
import { LinearElementEditor } from "../element/linearElementEditor";
import type { LocalPoint } from "../../math";
import { pointFrom } from "../../math";

/* MERGE */

const FONT_SIZE_RELATIVE_INCREASE_STEP = 0.1;

export const changeProperty = (
  elements: readonly ExcalidrawElement[],
  appState: AppState,
  callback: (element: ExcalidrawElement) => ExcalidrawElement,
  includeBoundText = false,
) => {
  const selectedElementIds = arrayToMap(
    getSelectedElements(elements, appState, {
      includeBoundTextElement: includeBoundText,
    }),
  );

  return elements.map((element) => {
    if (
      selectedElementIds.get(element.id) ||
      element.id === appState.editingTextElement?.id
    ) {
      return callback(element);
    }
    return element;
  });
};

export const getFormValue = function <T extends Primitive>(
  elements: readonly ExcalidrawElement[],
  appState: AppState,
  getAttribute: (element: ExcalidrawElement) => T,
  isRelevantElement: true | ((element: ExcalidrawElement) => boolean),
  defaultValue: T | ((isSomeElementSelected: boolean) => T),
): T {
  const editingTextElement = appState.editingTextElement;
  const nonDeletedElements = getNonDeletedElements(elements);

  let ret: T | null = null;

  if (editingTextElement) {
    ret = getAttribute(editingTextElement);
  }

  if (!ret) {
    const hasSelection = isSomeElementSelected(nonDeletedElements, appState);

    if (hasSelection) {
      ret =
        getCommonAttributeOfSelectedElements(
          isRelevantElement === true
            ? nonDeletedElements
            : nonDeletedElements.filter((el) => isRelevantElement(el)),
          appState,
          getAttribute,
        ) ??
        (typeof defaultValue === "function"
          ? defaultValue(true)
          : defaultValue);
    } else {
      ret =
        typeof defaultValue === "function" ? defaultValue(false) : defaultValue;
    }
  }

  return ret;
};

const offsetElementAfterFontResize = (
  prevElement: ExcalidrawTextElement,
  nextElement: ExcalidrawTextElement,
) => {
  if (isBoundToContainer(nextElement) || !nextElement.autoResize) {
    return nextElement;
  }
  return mutateElement(
    nextElement,
    {
      x:
        prevElement.textAlign === "left"
          ? prevElement.x
          : prevElement.x +
            (prevElement.width - nextElement.width) /
              (prevElement.textAlign === "center" ? 2 : 1),
      // centering vertically is non-standard, but for Excalidraw I think
      // it makes sense
      y: prevElement.y + (prevElement.height - nextElement.height) / 2,
    },
    false,
  );
};

const changeFontSize = (
  elements: readonly ExcalidrawElement[],
  appState: AppState,
  app: AppClassProperties,
  getNewFontSize: (element: ExcalidrawTextElement) => number,
  fallbackValue?: ExcalidrawTextElement["fontSize"],
) => {
  const newFontSizes = new Set<number>();

  return {
    elements: changeProperty(
      elements,
      appState,
      (oldElement) => {
        if (isTextElement(oldElement)) {
          const newFontSize = getNewFontSize(oldElement);
          newFontSizes.add(newFontSize);

          let newElement: ExcalidrawTextElement = newElementWith(oldElement, {
            fontSize: newFontSize,
          });
          redrawTextBoundingBox(
            newElement,
            app.scene.getContainerElement(oldElement),
            app.scene.getNonDeletedElementsMap(),
          );

          newElement = offsetElementAfterFontResize(oldElement, newElement);

          return newElement;
        }

        return oldElement;
      },
      true,
    ),
    appState: {
      ...appState,
      // update state only if we've set all select text elements to
      // the same font size
      currentItemFontSize:
        newFontSizes.size === 1
          ? [...newFontSizes][0]
          : fallbackValue ?? appState.currentItemFontSize,
    },
    storeAction: StoreAction.CAPTURE,
  };
};

// -----------------------------------------------------------------------------

export const actionChangeStrokeColor = register({
  name: "changeStrokeColor",
  label: "labels.stroke",
  trackEvent: false,
  perform: (elements, appState, value) => {
    return {
      ...(value.currentItemStrokeColor && {
        elements: changeProperty(
          elements,
          appState,
          (el) => {
            return hasStrokeColor(el.type)
              ? newElementWith(el, {
                  strokeColor: value.currentItemStrokeColor,
                })
              : el;
          },
          true,
        ),
      }),
      appState: {
        ...appState,
        ...value,
      },
      storeAction: !!value.currentItemStrokeColor
        ? StoreAction.CAPTURE
        : StoreAction.NONE,
    };
  },
  PanelComponent: ({ elements, appState, updateData, appProps }) => (
    <>
      <h3 aria-hidden="true">{t("labels.stroke")}</h3>
      <ColorPicker
        topPicks={DEFAULT_ELEMENT_STROKE_PICKS}
        palette={DEFAULT_ELEMENT_STROKE_COLOR_PALETTE}
        type="elementStroke"
        label={t("labels.stroke")}
        color={getFormValue(
          elements,
          appState,
          (element) => element.strokeColor,
          true,
          appState.currentItemStrokeColor,
        )}
        onChange={(color) => updateData({ currentItemStrokeColor: color })}
        elements={elements}
        appState={appState}
        updateData={updateData}
      />
    </>
  ),
});

export const actionChangeBackgroundColor = register({
  name: "changeBackgroundColor",
  label: "labels.changeBackground",
  trackEvent: false,
  perform: (elements, appState, value) => {
    return {
      ...(value.currentItemBackgroundColor && {
        elements: changeProperty(elements, appState, (el) =>
          newElementWith(el, {
            backgroundColor: value.currentItemBackgroundColor,
          }),
        ),
      }),
      appState: {
        ...appState,
        ...value,
      },
      storeAction: !!value.currentItemBackgroundColor
        ? StoreAction.CAPTURE
        : StoreAction.NONE,
    };
  },
  PanelComponent: ({ elements, appState, updateData, appProps }) => (
    <>
      <h3 aria-hidden="true">{t("labels.background")}</h3>
      <ColorPicker
        topPicks={DEFAULT_ELEMENT_BACKGROUND_PICKS}
        palette={DEFAULT_ELEMENT_BACKGROUND_COLOR_PALETTE}
        type="elementBackground"
        label={t("labels.background")}
        color={getFormValue(
          elements,
          appState,
          (element) => element.backgroundColor,
          true,
          appState.currentItemBackgroundColor,
        )}
        onChange={(color) => updateData({ currentItemBackgroundColor: color })}
        elements={elements}
        appState={appState}
        updateData={updateData}
      />
    </>
  ),
});

export const actionChangeFillStyle = register({
  name: "changeFillStyle",
  label: "labels.fill",
  trackEvent: false,
  perform: (elements, appState, value, app) => {
    trackEvent(
      "element",
      "changeFillStyle",
      `${value} (${app.device.editor.isMobile ? "mobile" : "desktop"})`,
    );
    return {
      elements: changeProperty(elements, appState, (el) =>
        newElementWith(el, {
          fillStyle: value,
        }),
      ),
      appState: { ...appState, currentItemFillStyle: value },
      storeAction: StoreAction.CAPTURE,
    };
  },
  PanelComponent: ({ elements, appState, updateData }) => {
    const selectedElements = getSelectedElements(elements, appState);
    const allElementsZigZag =
      selectedElements.length > 0 &&
      selectedElements.every((el) => el.fillStyle === "zigzag");

    return (
      <fieldset>
        <legend>{t("labels.fill")}</legend>
        <ButtonIconSelect
          type="button"
          options={[
            {
              value: "hachure",
              text: `${
                allElementsZigZag ? t("labels.zigzag") : t("labels.hachure")
              } (${getShortcutKey("Alt-Click")})`,
              icon: allElementsZigZag ? FillZigZagIcon : FillHachureIcon,
              active: allElementsZigZag ? true : undefined,
              testId: `fill-hachure`,
            },
            {
              value: "cross-hatch",
              text: t("labels.crossHatch"),
              icon: FillCrossHatchIcon,
              testId: `fill-cross-hatch`,
            },
            {
              value: "solid",
              text: t("labels.solid"),
              icon: FillSolidIcon,
              testId: `fill-solid`,
            },
          ]}
          value={getFormValue(
            elements,
            appState,
            (element) => element.fillStyle,
            (element) => element.hasOwnProperty("fillStyle"),
            (hasSelection) =>
              hasSelection ? null : appState.currentItemFillStyle,
          )}
          onClick={(value, event) => {
            const nextValue =
              event.altKey &&
              value === "hachure" &&
              selectedElements.every((el) => el.fillStyle === "hachure")
                ? "zigzag"
                : value;

            updateData(nextValue);
          }}
        />
      </fieldset>
    );
  },
});

export const actionChangeStrokeWidth = register({
  name: "changeStrokeWidth",
  label: "labels.strokeWidth",
  trackEvent: false,
  perform: (elements, appState, value) => {
    return {
      elements: changeProperty(elements, appState, (el) =>
        newElementWith(el, {
          strokeWidth: value,
        }),
      ),
      appState: { ...appState, currentItemStrokeWidth: value },
      storeAction: StoreAction.CAPTURE,
    };
  },
  PanelComponent: ({ elements, appState, updateData }) => (
    <fieldset>
      <legend>{t("labels.strokeWidth")}</legend>
      <ButtonIconSelect
        group="stroke-width"
        options={[
          {
            value: STROKE_WIDTH.thin,
            text: t("labels.thin"),
            icon: StrokeWidthBaseIcon,
            testId: "strokeWidth-thin",
          },
          {
            value: STROKE_WIDTH.bold,
            text: t("labels.bold"),
            icon: StrokeWidthBoldIcon,
            testId: "strokeWidth-bold",
          },
          {
            value: STROKE_WIDTH.extraBold,
            text: t("labels.extraBold"),
            icon: StrokeWidthExtraBoldIcon,
            testId: "strokeWidth-extraBold",
          },
        ]}
        value={getFormValue(
          elements,
          appState,
          (element) => element.strokeWidth,
          (element) => element.hasOwnProperty("strokeWidth"),
          (hasSelection) =>
            hasSelection ? null : appState.currentItemStrokeWidth,
        )}
        onChange={(value) => updateData(value)}
      />
    </fieldset>
  ),
});

export const actionChangeSloppiness = register({
  name: "changeSloppiness",
  label: "labels.sloppiness",
  trackEvent: false,
  perform: (elements, appState, value) => {
    return {
      elements: changeProperty(elements, appState, (el) =>
        newElementWith(el, {
          seed: randomInteger(),
          roughness: value,
        }),
      ),
      appState: { ...appState, currentItemRoughness: value },
      storeAction: StoreAction.CAPTURE,
    };
  },
  PanelComponent: ({ elements, appState, updateData }) => (
    <fieldset>
      <legend>{t("labels.sloppiness")}</legend>
      <ButtonIconSelect
        group="sloppiness"
        options={[
          {
            value: 0,
            text: t("labels.architect"),
            icon: SloppinessArchitectIcon,
          },
          {
            value: 1,
            text: t("labels.artist"),
            icon: SloppinessArtistIcon,
          },
          {
            value: 2,
            text: t("labels.cartoonist"),
            icon: SloppinessCartoonistIcon,
          },
        ]}
        value={getFormValue(
          elements,
          appState,
          (element) => element.roughness,
          (element) => element.hasOwnProperty("roughness"),
          (hasSelection) =>
            hasSelection ? null : appState.currentItemRoughness,
        )}
        onChange={(value) => updateData(value)}
      />
    </fieldset>
  ),
});

export const actionChangeStrokeStyle = register({
  name: "changeStrokeStyle",
  label: "labels.strokeStyle",
  trackEvent: false,
  perform: (elements, appState, value) => {
    return {
      elements: changeProperty(elements, appState, (el) =>
        newElementWith(el, {
          strokeStyle: value,
        }),
      ),
      appState: { ...appState, currentItemStrokeStyle: value },
      storeAction: StoreAction.CAPTURE,
    };
  },
  PanelComponent: ({ elements, appState, updateData }) => (
    <fieldset>
      <legend>{t("labels.strokeStyle")}</legend>
      <ButtonIconSelect
        group="strokeStyle"
        options={[
          {
            value: "solid",
            text: t("labels.strokeStyle_solid"),
            icon: StrokeWidthBaseIcon,
          },
          {
            value: "dashed",
            text: t("labels.strokeStyle_dashed"),
            icon: StrokeStyleDashedIcon,
          },
          {
            value: "dotted",
            text: t("labels.strokeStyle_dotted"),
            icon: StrokeStyleDottedIcon,
          },
        ]}
        value={getFormValue(
          elements,
          appState,
          (element) => element.strokeStyle,
          (element) => element.hasOwnProperty("strokeStyle"),
          (hasSelection) =>
            hasSelection ? null : appState.currentItemStrokeStyle,
        )}
        onChange={(value) => updateData(value)}
      />
    </fieldset>
  ),
});

export const actionChangeOpacity = register({
  name: "changeOpacity",
  label: "labels.opacity",
  trackEvent: false,
  perform: (elements, appState, value) => {
    return {
      elements: changeProperty(
        elements,
        appState,
        (el) =>
          newElementWith(el, {
            opacity: value,
          }),
        true,
      ),
      appState: { ...appState, currentItemOpacity: value },
      storeAction: StoreAction.CAPTURE,
    };
  },
  PanelComponent: ({ elements, appState, updateData }) => (
    <label className="control-label">
      {t("labels.opacity")}
      <input
        type="range"
        min="0"
        max="100"
        step="10"
        onChange={(event) => updateData(+event.target.value)}
        value={
          getFormValue(
            elements,
            appState,
            (element) => element.opacity,
            true,
            appState.currentItemOpacity,
          ) ?? undefined
        }
      />
    </label>
  ),
});

export const actionChangeFontSize = register({
  name: "changeFontSize",
  label: "labels.fontSize",
  trackEvent: false,
  perform: (elements, appState, value, app) => {
    return changeFontSize(elements, appState, app, () => value, value);
  },
  PanelComponent: ({ elements, appState, updateData, app }) => (
    <fieldset>
      <legend>{t("labels.fontSize")}</legend>
      <ButtonIconSelect
        group="font-size"
        options={[
          {
            value: 16,
            text: t("labels.small"),
            icon: FontSizeSmallIcon,
            testId: "fontSize-small",
          },
          {
            value: 20,
            text: t("labels.medium"),
            icon: FontSizeMediumIcon,
            testId: "fontSize-medium",
          },
          {
            value: 28,
            text: t("labels.large"),
            icon: FontSizeLargeIcon,
            testId: "fontSize-large",
          },
          {
            value: 36,
            text: t("labels.veryLarge"),
            icon: FontSizeExtraLargeIcon,
            testId: "fontSize-veryLarge",
          },
        ]}
        value={getFormValue(
          elements,
          appState,
          (element) => {
            if (isTextElement(element)) {
              return element.fontSize;
            }
            const boundTextElement = getBoundTextElement(
              element,
              app.scene.getNonDeletedElementsMap(),
            );
            if (boundTextElement) {
              return boundTextElement.fontSize;
            }
            return null;
          },
          (element) =>
            isTextElement(element) ||
            getBoundTextElement(
              element,
              app.scene.getNonDeletedElementsMap(),
            ) !== null,
          (hasSelection) =>
            hasSelection
              ? null
              : appState.currentItemFontSize || DEFAULT_FONT_SIZE,
        )}
        onChange={(value) => updateData(value)}
      />
    </fieldset>
  ),
});

export const actionDecreaseFontSize = register({
  name: "decreaseFontSize",
  label: "labels.decreaseFontSize",
  icon: fontSizeIcon,
  trackEvent: false,
  perform: (elements, appState, value, app) => {
    return changeFontSize(elements, appState, app, (element) =>
      Math.round(
        // get previous value before relative increase (doesn't work fully
        // due to rounding and float precision issues)
        (1 / (1 + FONT_SIZE_RELATIVE_INCREASE_STEP)) * element.fontSize,
      ),
    );
  },
  keyTest: (event) => {
    return (
      event[KEYS.CTRL_OR_CMD] &&
      event.shiftKey &&
      // KEYS.COMMA needed for MacOS
      (event.key === KEYS.CHEVRON_LEFT || event.key === KEYS.COMMA)
    );
  },
});

export const actionIncreaseFontSize = register({
  name: "increaseFontSize",
  label: "labels.increaseFontSize",
  icon: fontSizeIcon,
  trackEvent: false,
  perform: (elements, appState, value, app) => {
    return changeFontSize(elements, appState, app, (element) =>
      Math.round(element.fontSize * (1 + FONT_SIZE_RELATIVE_INCREASE_STEP)),
    );
  },
  keyTest: (event) => {
    return (
      event[KEYS.CTRL_OR_CMD] &&
      event.shiftKey &&
      // KEYS.PERIOD needed for MacOS
      (event.key === KEYS.CHEVRON_RIGHT || event.key === KEYS.PERIOD)
    );
  },
});

type ChangeFontFamilyData = Partial<
  Pick<
    AppState,
    "openPopup" | "currentItemFontFamily" | "currentHoveredFontFamily"
  >
> & {
  /** cache of selected & editing elements populated on opened popup */
  cachedElements?: Map<string, ExcalidrawElement>;
  /** flag to reset all elements to their cached versions  */
  resetAll?: true;
  /** flag to reset all containers to their cached versions */
  resetContainers?: true;
};

export const actionChangeFontFamily = register({
  name: "changeFontFamily",
  label: "labels.fontFamily",
  trackEvent: false,
  perform: (elements, appState, value, app) => {
    const { cachedElements, resetAll, resetContainers, ...nextAppState } =
      value as ChangeFontFamilyData;

    if (resetAll) {
      const nextElements = changeProperty(
        elements,
        appState,
        (element) => {
          const cachedElement = cachedElements?.get(element.id);
          if (cachedElement) {
            const newElement = newElementWith(element, {
              ...cachedElement,
            });

            return newElement;
          }

          return element;
        },
        true,
      );

      return {
        elements: nextElements,
        appState: {
          ...appState,
          ...nextAppState,
        },
        storeAction: StoreAction.UPDATE,
      };
    }

    const { currentItemFontFamily, currentHoveredFontFamily } = value;

    let nexStoreAction: StoreActionType = StoreAction.NONE;
    let nextFontFamily: FontFamilyValues | undefined;
    let skipOnHoverRender = false;

    if (currentItemFontFamily) {
      nextFontFamily = currentItemFontFamily;
      nexStoreAction = StoreAction.CAPTURE;
    } else if (currentHoveredFontFamily) {
      nextFontFamily = currentHoveredFontFamily;
      nexStoreAction = StoreAction.NONE;

      const selectedTextElements = getSelectedElements(elements, appState, {
        includeBoundTextElement: true,
      }).filter((element) => isTextElement(element));

      // skip on hover re-render for more than 200 text elements or for text element with more than 5000 chars combined
      if (selectedTextElements.length > 200) {
        skipOnHoverRender = true;
      } else {
        let i = 0;
        let textLengthAccumulator = 0;

        while (
          i < selectedTextElements.length &&
          textLengthAccumulator < 5000
        ) {
          const textElement = selectedTextElements[i] as ExcalidrawTextElement;
          textLengthAccumulator += textElement?.originalText.length || 0;
          i++;
        }

        if (textLengthAccumulator > 5000) {
          skipOnHoverRender = true;
        }
      }
    }

    const result = {
      appState: {
        ...appState,
        ...nextAppState,
      },
      storeAction: nexStoreAction,
    };

    if (nextFontFamily && !skipOnHoverRender) {
      const elementContainerMapping = new Map<
        ExcalidrawTextElement,
        ExcalidrawElement | null
      >();
      let uniqueChars = new Set<string>();
      let skipFontFaceCheck = false;

      const fontsCache = Array.from(Fonts.loadedFontsCache.values());
      const fontFamily = Object.entries(FONT_FAMILY).find(
        ([_, value]) => value === nextFontFamily,
      )?.[0];

      // skip `document.font.check` check on hover, if at least one font family has loaded as it's super slow (could result in slightly different bbox, which is fine)
      if (
        currentHoveredFontFamily &&
        fontFamily &&
        fontsCache.some((sig) => sig.startsWith(fontFamily))
      ) {
        skipFontFaceCheck = true;
      }

      // following causes re-render so make sure we changed the family
      // otherwise it could cause unexpected issues, such as preventing opening the popover when in wysiwyg
      Object.assign(result, {
        elements: changeProperty(
          elements,
          appState,
          (oldElement) => {
            if (
              isTextElement(oldElement) &&
              (oldElement.fontFamily !== nextFontFamily ||
                currentItemFontFamily) // force update on selection
            ) {
              const newElement: ExcalidrawTextElement = newElementWith(
                oldElement,
                {
                  fontFamily: nextFontFamily,
                  lineHeight: getLineHeight(nextFontFamily!),
                },
              );

              const cachedContainer =
                cachedElements?.get(oldElement.containerId || "") || {};

              const container = app.scene.getContainerElement(oldElement);

              if (resetContainers && container && cachedContainer) {
                // reset the container back to it's cached version
                mutateElement(container, { ...cachedContainer }, false);
              }

              if (!skipFontFaceCheck) {
                uniqueChars = new Set([
                  ...uniqueChars,
                  ...Array.from(newElement.originalText),
                ]);
              }

              elementContainerMapping.set(newElement, container);

              return newElement;
            }

            return oldElement;
          },
          true,
        ),
      });

      // size is irrelevant, but necessary
      const fontString = `10px ${getFontFamilyString({
        fontFamily: nextFontFamily,
      })}`;
      const chars = Array.from(uniqueChars.values()).join();

      if (skipFontFaceCheck || window.document.fonts.check(fontString, chars)) {
        // we either skip the check (have at least one font face loaded) or do the check and find out all the font faces have loaded
        for (const [element, container] of elementContainerMapping) {
          // trigger synchronous redraw
          redrawTextBoundingBox(
            element,
            container,
            app.scene.getNonDeletedElementsMap(),
            false,
          );
        }
      } else {
        // otherwise try to load all font faces for the given chars and redraw elements once our font faces loaded
        window.document.fonts.load(fontString, chars).then((fontFaces) => {
          for (const [element, container] of elementContainerMapping) {
            // use latest element state to ensure we don't have closure over an old instance in order to avoid possible race conditions (i.e. font faces load out-of-order while rapidly switching fonts)
            const latestElement = app.scene.getElement(element.id);
            const latestContainer = container
              ? app.scene.getElement(container.id)
              : null;

            if (latestElement) {
              // trigger async redraw
              redrawTextBoundingBox(
                latestElement as ExcalidrawTextElement,
                latestContainer,
                app.scene.getNonDeletedElementsMap(),
                false,
              );
            }
          }

          // trigger update once we've mutated all the elements, which also updates our cache
          app.fonts.onLoaded(fontFaces);
        });
      }
    }

    return result;
  },
  PanelComponent: ({ elements, appState, app, updateData }) => {
    const cachedElementsRef = useRef<Map<string, ExcalidrawElement>>(new Map());
    const prevSelectedFontFamilyRef = useRef<number | null>(null);
    // relying on state batching as multiple `FontPicker` handlers could be called in rapid succession and we want to combine them
    const [batchedData, setBatchedData] = useState<ChangeFontFamilyData>({});
    const isUnmounted = useRef(true);

    const selectedFontFamily = useMemo(() => {
      const getFontFamily = (
        elementsArray: readonly ExcalidrawElement[],
        elementsMap: Map<string, ExcalidrawElement>,
      ) =>
        getFormValue(
          elementsArray,
          appState,
          (element) => {
            if (isTextElement(element)) {
              return element.fontFamily;
            }
            const boundTextElement = getBoundTextElement(element, elementsMap);
            if (boundTextElement) {
              return boundTextElement.fontFamily;
            }
            return null;
          },
          (element) =>
            isTextElement(element) ||
            getBoundTextElement(element, elementsMap) !== null,
          (hasSelection) =>
            hasSelection
              ? null
              : appState.currentItemFontFamily || DEFAULT_FONT_FAMILY,
        );

      // popup opened, use cached elements
      if (
        batchedData.openPopup === "fontFamily" &&
        appState.openPopup === "fontFamily"
      ) {
        return getFontFamily(
          Array.from(cachedElementsRef.current?.values() ?? []),
          cachedElementsRef.current,
        );
      }

      // popup closed, use all elements
      if (!batchedData.openPopup && appState.openPopup !== "fontFamily") {
        return getFontFamily(elements, app.scene.getNonDeletedElementsMap());
      }

      // popup props are not in sync, hence we are in the middle of an update, so keeping the previous value we've had
      return prevSelectedFontFamilyRef.current;
    }, [batchedData.openPopup, appState, elements, app.scene]);

    useEffect(() => {
      prevSelectedFontFamilyRef.current = selectedFontFamily;
    }, [selectedFontFamily]);

    useEffect(() => {
      if (Object.keys(batchedData).length) {
        updateData(batchedData);
        // reset the data after we've used the data
        setBatchedData({});
      }
      // call update only on internal state changes
      // eslint-disable-next-line react-hooks/exhaustive-deps
    }, [batchedData]);

    useEffect(() => {
      isUnmounted.current = false;

      return () => {
        isUnmounted.current = true;
      };
    }, []);

    return (
      <fieldset>
        <legend>{t("labels.fontFamily")}</legend>
        <FontPicker
          isOpened={appState.openPopup === "fontFamily"}
          selectedFontFamily={selectedFontFamily}
          hoveredFontFamily={appState.currentHoveredFontFamily}
          onSelect={(fontFamily) => {
            setBatchedData({
              openPopup: null,
              currentHoveredFontFamily: null,
              currentItemFontFamily: fontFamily,
            });

            // defensive clear so immediate close won't abuse the cached elements
            cachedElementsRef.current.clear();
          }}
          onHover={(fontFamily) => {
            setBatchedData({
              currentHoveredFontFamily: fontFamily,
              cachedElements: new Map(cachedElementsRef.current),
              resetContainers: true,
            });
          }}
          onLeave={() => {
            setBatchedData({
              currentHoveredFontFamily: null,
              cachedElements: new Map(cachedElementsRef.current),
              resetAll: true,
            });
          }}
          onPopupChange={(open) => {
            if (open) {
              // open, populate the cache from scratch
              cachedElementsRef.current.clear();

              const { editingTextElement } = appState;

              // still check type to be safe
              if (editingTextElement?.type === "text") {
                // retrieve the latest version from the scene, as `editingTextElement` isn't mutated
                const latesteditingTextElement = app.scene.getElement(
                  editingTextElement.id,
                );

                // inside the wysiwyg editor
                cachedElementsRef.current.set(
                  editingTextElement.id,
                  newElementWith(
                    latesteditingTextElement || editingTextElement,
                    {},
                    true,
                  ),
                );
              } else {
                const selectedElements = getSelectedElements(
                  elements,
                  appState,
                  {
                    includeBoundTextElement: true,
                  },
                );

                for (const element of selectedElements) {
                  cachedElementsRef.current.set(
                    element.id,
                    newElementWith(element, {}, true),
                  );
                }
              }

              setBatchedData({
                openPopup: "fontFamily",
              });
            } else {
              // close, use the cache and clear it afterwards
              const data = {
                openPopup: null,
                currentHoveredFontFamily: null,
                cachedElements: new Map(cachedElementsRef.current),
                resetAll: true,
              } as ChangeFontFamilyData;

              if (isUnmounted.current) {
                // in case the component was unmounted by the parent, trigger the update directly
                updateData({ ...batchedData, ...data });
              } else {
                setBatchedData(data);
              }

              cachedElementsRef.current.clear();
            }
          }}
        />
      </fieldset>
    );
  },
});

export const actionChangeTextAlign = register({
  name: "changeTextAlign",
  label: "Change text alignment",
  trackEvent: false,
  perform: (elements, appState, value, app) => {
    return {
      elements: changeProperty(
        elements,
        appState,
        (oldElement) => {
          if (isTextElement(oldElement)) {
            const newElement: ExcalidrawTextElement = newElementWith(
              oldElement,
              { textAlign: value },
            );
            redrawTextBoundingBox(
              newElement,
              app.scene.getContainerElement(oldElement),
              app.scene.getNonDeletedElementsMap(),
            );
            return newElement;
          }

          return oldElement;
        },
        true,
      ),
      appState: {
        ...appState,
        currentItemTextAlign: value,
      },
      storeAction: StoreAction.CAPTURE,
    };
  },
  PanelComponent: ({ elements, appState, updateData, app }) => {
    const elementsMap = app.scene.getNonDeletedElementsMap();
    return (
      <fieldset>
        <legend>{t("labels.textAlign")}</legend>
        <ButtonIconSelect<TextAlign | false>
          group="text-align"
          options={[
            {
              value: "left",
              text: t("labels.left"),
              icon: TextAlignLeftIcon,
              testId: "align-left",
            },
            {
              value: "center",
              text: t("labels.center"),
              icon: TextAlignCenterIcon,
              testId: "align-horizontal-center",
            },
            {
              value: "right",
              text: t("labels.right"),
              icon: TextAlignRightIcon,
              testId: "align-right",
            },
          ]}
          value={getFormValue(
            elements,
            appState,
            (element) => {
              if (isTextElement(element)) {
                return element.textAlign;
              }
              const boundTextElement = getBoundTextElement(
                element,
                elementsMap,
              );
              if (boundTextElement) {
                return boundTextElement.textAlign;
              }
              return null;
            },
            (element) =>
              isTextElement(element) ||
              getBoundTextElement(element, elementsMap) !== null,
            (hasSelection) =>
              hasSelection ? null : appState.currentItemTextAlign,
          )}
          onChange={(value) => updateData(value)}
        />
      </fieldset>
    );
  },
});

export const actionChangeVerticalAlign = register({
  name: "changeVerticalAlign",
  label: "Change vertical alignment",
  trackEvent: { category: "element" },
  perform: (elements, appState, value, app) => {
    return {
      elements: changeProperty(
        elements,
        appState,
        (oldElement) => {
          if (isTextElement(oldElement)) {
            const newElement: ExcalidrawTextElement = newElementWith(
              oldElement,
              { verticalAlign: value },
            );

            redrawTextBoundingBox(
              newElement,
              app.scene.getContainerElement(oldElement),
              app.scene.getNonDeletedElementsMap(),
            );
            return newElement;
          }

          return oldElement;
        },
        true,
      ),
      appState: {
        ...appState,
      },
      storeAction: StoreAction.CAPTURE,
    };
  },
  PanelComponent: ({ elements, appState, updateData, app }) => {
    return (
      <fieldset>
        <ButtonIconSelect<VerticalAlign | false>
          group="text-align"
          options={[
            {
              value: VERTICAL_ALIGN.TOP,
              text: t("labels.alignTop"),
              icon: <TextAlignTopIcon theme={appState.theme} />,
              testId: "align-top",
            },
            {
              value: VERTICAL_ALIGN.MIDDLE,
              text: t("labels.centerVertically"),
              icon: <TextAlignMiddleIcon theme={appState.theme} />,
              testId: "align-middle",
            },
            {
              value: VERTICAL_ALIGN.BOTTOM,
              text: t("labels.alignBottom"),
              icon: <TextAlignBottomIcon theme={appState.theme} />,
              testId: "align-bottom",
            },
          ]}
          value={getFormValue(
            elements,
            appState,
            (element) => {
              if (isTextElement(element) && element.containerId) {
                return element.verticalAlign;
              }
              const boundTextElement = getBoundTextElement(
                element,
                app.scene.getNonDeletedElementsMap(),
              );
              if (boundTextElement) {
                return boundTextElement.verticalAlign;
              }
              return null;
            },
            (element) =>
              isTextElement(element) ||
              getBoundTextElement(
                element,
                app.scene.getNonDeletedElementsMap(),
              ) !== null,
            (hasSelection) => (hasSelection ? null : VERTICAL_ALIGN.MIDDLE),
          )}
          onChange={(value) => updateData(value)}
        />
      </fieldset>
    );
  },
});

export const actionChangeRoundness = register({
  name: "changeRoundness",
  label: "Change edge roundness",
  trackEvent: false,
  perform: (elements, appState, value) => {
    return {
      elements: changeProperty(elements, appState, (el) => {
        if (isElbowArrow(el)) {
          return el;
        }

        return newElementWith(el, {
          roundness:
            value === "round"
              ? {
                  type: isUsingAdaptiveRadius(el.type)
                    ? ROUNDNESS.ADAPTIVE_RADIUS
                    : ROUNDNESS.PROPORTIONAL_RADIUS,
                }
              : null,
        });
      }),
      appState: {
        ...appState,
        currentItemRoundness: value,
      },
      storeAction: StoreAction.CAPTURE,
    };
  },
  PanelComponent: ({ elements, appState, updateData }) => {
    const targetElements = getTargetElements(
      getNonDeletedElements(elements),
      appState,
    );

    const hasLegacyRoundness = targetElements.some(
      (el) => el.roundness?.type === ROUNDNESS.LEGACY,
    );

    return (
      <fieldset>
        <legend>{t("labels.edges")}</legend>
        <ButtonIconSelect
          group="edges"
          options={[
            {
              value: "sharp",
              text: t("labels.sharp"),
              icon: EdgeSharpIcon,
            },
            {
              value: "round",
              text: t("labels.round"),
              icon: EdgeRoundIcon,
            },
          ]}
          value={getFormValue(
            elements,
            appState,
            (element) =>
              hasLegacyRoundness ? null : element.roundness ? "round" : "sharp",
            (element) =>
              !isArrowElement(element) && element.hasOwnProperty("roundness"),
            (hasSelection) =>
              hasSelection ? null : appState.currentItemRoundness,
          )}
          onChange={(value) => updateData(value)}
        />
      </fieldset>
    );
  },
});

const getArrowheadOptions = (flip: boolean) => {
  return [
    {
      value: null,
      text: t("labels.arrowhead_none"),
      keyBinding: "q",
      icon: ArrowheadNoneIcon,
    },
    {
      value: "arrow",
      text: t("labels.arrowhead_arrow"),
      keyBinding: "w",
      icon: <ArrowheadArrowIcon flip={flip} />,
    },
    {
      value: "bar",
      text: t("labels.arrowhead_bar"),
      keyBinding: "e",
      icon: <ArrowheadBarIcon flip={flip} />,
    },
    {
      value: "dot",
      text: t("labels.arrowhead_circle"),
      keyBinding: null,
      icon: <ArrowheadCircleIcon flip={flip} />,
      showInPicker: false,
    },
    {
      value: "circle",
      text: t("labels.arrowhead_circle"),
      keyBinding: "r",
      icon: <ArrowheadCircleIcon flip={flip} />,
      showInPicker: false,
    },
    {
      value: "circle_outline",
      text: t("labels.arrowhead_circle_outline"),
      keyBinding: null,
      icon: <ArrowheadCircleOutlineIcon flip={flip} />,
      showInPicker: false,
    },
    {
      value: "triangle",
      text: t("labels.arrowhead_triangle"),
      icon: <ArrowheadTriangleIcon flip={flip} />,
      keyBinding: "t",
    },
    {
      value: "triangle_outline",
      text: t("labels.arrowhead_triangle_outline"),
      icon: <ArrowheadTriangleOutlineIcon flip={flip} />,
      keyBinding: null,
      showInPicker: false,
    },
    {
      value: "diamond",
      text: t("labels.arrowhead_diamond"),
      icon: <ArrowheadDiamondIcon flip={flip} />,
      keyBinding: null,
      showInPicker: false,
    },
    {
      value: "diamond_outline",
      text: t("labels.arrowhead_diamond_outline"),
      icon: <ArrowheadDiamondOutlineIcon flip={flip} />,
      keyBinding: null,
      showInPicker: false,
    },
  ] as const;
};

export const actionChangeArrowhead = register({
  name: "changeArrowhead",
  label: "Change arrowheads",
  trackEvent: false,
  perform: (
    elements,
    appState,
    value: { position: "start" | "end"; type: Arrowhead },
  ) => {
    return {
      elements: changeProperty(elements, appState, (el) => {
        if (isLinearElement(el)) {
          const { position, type } = value;

          if (position === "start") {
            const element: ExcalidrawLinearElement = newElementWith(el, {
              startArrowhead: type,
            });
            return element;
          } else if (position === "end") {
            const element: ExcalidrawLinearElement = newElementWith(el, {
              endArrowhead: type,
            });
            return element;
          }
        }

        return el;
      }),
      appState: {
        ...appState,
        [value.position === "start"
          ? "currentItemStartArrowhead"
          : "currentItemEndArrowhead"]: value.type,
      },
      storeAction: StoreAction.CAPTURE,
    };
  },
  PanelComponent: ({ elements, appState, updateData }) => {
    const isRTL = getLanguage().rtl;

    return (
      <fieldset>
        <legend>{t("labels.arrowheads")}</legend>
        <div className="iconSelectList buttonList">
          <IconPicker
            label="arrowhead_start"
            options={getArrowheadOptions(!isRTL)}
            value={getFormValue<Arrowhead | null>(
              elements,
              appState,
              (element) =>
                isLinearElement(element) && canHaveArrowheads(element.type)
                  ? element.startArrowhead
                  : appState.currentItemStartArrowhead,
              true,
              appState.currentItemStartArrowhead,
            )}
            onChange={(value) => updateData({ position: "start", type: value })}
          />
          <IconPicker
            label="arrowhead_end"
            group="arrowheads"
            options={getArrowheadOptions(!!isRTL)}
            value={getFormValue<Arrowhead | null>(
              elements,
              appState,
              (element) =>
                isLinearElement(element) && canHaveArrowheads(element.type)
                  ? element.endArrowhead
                  : appState.currentItemEndArrowhead,
              true,
              appState.currentItemEndArrowhead,
            )}
            onChange={(value) => updateData({ position: "end", type: value })}
          />
        </div>
      </fieldset>
    );
  },
});

export const actionChangeArrowType = register({
  name: "changeArrowType",
  label: "Change arrow types",
  trackEvent: false,
  perform: (elements, appState, value, app) => {
    const newElements = changeProperty(elements, appState, (el) => {
      if (!isArrowElement(el)) {
        return el;
      }
      const newElement = newElementWith(el, {
        roundness:
          value === ARROW_TYPE.round
            ? {
                type: ROUNDNESS.PROPORTIONAL_RADIUS,
              }
            : null,
        elbowed: value === ARROW_TYPE.elbow,
        points:
          value === ARROW_TYPE.elbow || el.elbowed
            ? [el.points[0], el.points[el.points.length - 1]]
            : el.points,
      });

      if (isElbowArrow(newElement)) {
        const elementsMap = app.scene.getNonDeletedElementsMap();

        app.dismissLinearEditor();

<<<<<<< HEAD
          const startGlobalPoint =
            LinearElementEditor.getPointAtIndexGlobalCoordinates(
              newElement,
              0,
              elementsMap,
            );
          const endGlobalPoint =
            LinearElementEditor.getPointAtIndexGlobalCoordinates(
              newElement,
              -1,
              elementsMap,
            );
          const startHoveredElement =
            !newElement.startBinding &&
            getHoveredElementForBinding(
              tupleToCoors(startGlobalPoint),
              elements,
              elementsMap,
              appState.zoom,
              true,
            );
          const endHoveredElement =
            !newElement.endBinding &&
            getHoveredElementForBinding(
              tupleToCoors(endGlobalPoint),
              elements,
              elementsMap,
              appState.zoom,
              true,
            );
          const startElement = startHoveredElement
            ? startHoveredElement
            : newElement.startBinding &&
              (elementsMap.get(
                newElement.startBinding.elementId,
              ) as ExcalidrawBindableElement);
          const endElement = endHoveredElement
            ? endHoveredElement
            : newElement.endBinding &&
              (elementsMap.get(
                newElement.endBinding.elementId,
              ) as ExcalidrawBindableElement);

          const finalStartPoint = startHoveredElement
            ? bindPointToSnapToElementOutline(
                startGlobalPoint,
                endGlobalPoint,
                startHoveredElement,
                elementsMap,
              )
            : startGlobalPoint;
          const finalEndPoint = endHoveredElement
            ? bindPointToSnapToElementOutline(
                endGlobalPoint,
                startGlobalPoint,
                endHoveredElement,
                elementsMap,
              )
            : endGlobalPoint;

          startHoveredElement &&
            bindLinearElement(
              newElement,
=======
        const startGlobalPoint =
          LinearElementEditor.getPointAtIndexGlobalCoordinates(
            newElement,
            0,
            elementsMap,
          );
        const endGlobalPoint =
          LinearElementEditor.getPointAtIndexGlobalCoordinates(
            newElement,
            -1,
            elementsMap,
          );
        const startHoveredElement =
          !newElement.startBinding &&
          getHoveredElementForBinding(
            tupleToCoors(startGlobalPoint),
            elements,
            elementsMap,
            appState.zoom,
          );
        const endHoveredElement =
          !newElement.endBinding &&
          getHoveredElementForBinding(
            tupleToCoors(endGlobalPoint),
            elements,
            elementsMap,
            appState.zoom,
          );
        const startElement = startHoveredElement
          ? startHoveredElement
          : newElement.startBinding &&
            (elementsMap.get(
              newElement.startBinding.elementId,
            ) as ExcalidrawBindableElement);
        const endElement = endHoveredElement
          ? endHoveredElement
          : newElement.endBinding &&
            (elementsMap.get(
              newElement.endBinding.elementId,
            ) as ExcalidrawBindableElement);

        const finalStartPoint = startHoveredElement
          ? bindPointToSnapToElementOutline(
              startGlobalPoint,
              endGlobalPoint,
>>>>>>> 86f8a897
              startHoveredElement,
              elementsMap,
            )
          : startGlobalPoint;
        const finalEndPoint = endHoveredElement
          ? bindPointToSnapToElementOutline(
              endGlobalPoint,
              startGlobalPoint,
              endHoveredElement,
              elementsMap,
            )
          : endGlobalPoint;

        startHoveredElement &&
          bindLinearElement(
            newElement,
            startHoveredElement,
            "start",
            elementsMap,
          );
        endHoveredElement &&
          bindLinearElement(newElement, endHoveredElement, "end", elementsMap);

        mutateElement(newElement, {
          points: [finalStartPoint, finalEndPoint].map(
            (p): LocalPoint =>
              pointFrom(p[0] - newElement.x, p[1] - newElement.y),
          ),
          ...(startElement && newElement.startBinding
            ? {
                startBinding: {
                  // @ts-ignore TS cannot discern check above
                  ...newElement.startBinding!,
                  ...calculateFixedPointForElbowArrowBinding(
                    newElement,
                    startElement,
                    "start",
                    elementsMap,
                  ),
                },
              }
            : {}),
          ...(endElement && newElement.endBinding
            ? {
                endBinding: {
                  // @ts-ignore TS cannot discern check above
                  ...newElement.endBinding,
                  ...calculateFixedPointForElbowArrowBinding(
                    newElement,
                    endElement,
                    "end",
                    elementsMap,
                  ),
                },
              }
            : {}),
        });

        LinearElementEditor.updateEditorMidPointsCache(
          newElement,
          elementsMap,
          app.state,
        );
      }

      return newElement;
    });

    const newState = {
      ...appState,
      currentItemArrowType: value,
    };

    // Change the arrow type and update any other state settings for
    // the arrow.
    const selectedId = appState.selectedLinearElement?.elementId;
    if (selectedId) {
      const selected = newElements.find((el) => el.id === selectedId);
      if (selected) {
        newState.selectedLinearElement = new LinearElementEditor(
          selected as ExcalidrawLinearElement,
        );
      }
    }

    return {
      elements: newElements,
      appState: newState,
      storeAction: StoreAction.CAPTURE,
    };
  },
  PanelComponent: ({ elements, appState, updateData }) => {
    return (
      <fieldset>
        <legend>{t("labels.arrowtypes")}</legend>
        <ButtonIconSelect
          group="arrowtypes"
          options={[
            {
              value: ARROW_TYPE.sharp,
              text: t("labels.arrowtype_sharp"),
              icon: sharpArrowIcon,
              testId: "sharp-arrow",
            },
            {
              value: ARROW_TYPE.round,
              text: t("labels.arrowtype_round"),
              icon: roundArrowIcon,
              testId: "round-arrow",
            },
            {
              value: ARROW_TYPE.elbow,
              text: t("labels.arrowtype_elbowed"),
              icon: elbowArrowIcon,
              testId: "elbow-arrow",
            },
          ]}
          value={getFormValue(
            elements,
            appState,
            (element) => {
              if (isArrowElement(element)) {
                return element.elbowed
                  ? ARROW_TYPE.elbow
                  : element.roundness
                  ? ARROW_TYPE.round
                  : ARROW_TYPE.sharp;
              }

              return null;
            },
            (element) => isArrowElement(element),
            (hasSelection) =>
              hasSelection ? null : appState.currentItemArrowType,
          )}
          onChange={(value) => updateData(value)}
        />
      </fieldset>
    );
  },
});<|MERGE_RESOLUTION|>--- conflicted
+++ resolved
@@ -117,8 +117,6 @@
 import type { LocalPoint } from "../../math";
 import { pointFrom } from "../../math";
 
-/* MERGE */
-
 const FONT_SIZE_RELATIVE_INCREASE_STEP = 0.1;
 
 export const changeProperty = (
@@ -1573,71 +1571,6 @@
 
         app.dismissLinearEditor();
 
-<<<<<<< HEAD
-          const startGlobalPoint =
-            LinearElementEditor.getPointAtIndexGlobalCoordinates(
-              newElement,
-              0,
-              elementsMap,
-            );
-          const endGlobalPoint =
-            LinearElementEditor.getPointAtIndexGlobalCoordinates(
-              newElement,
-              -1,
-              elementsMap,
-            );
-          const startHoveredElement =
-            !newElement.startBinding &&
-            getHoveredElementForBinding(
-              tupleToCoors(startGlobalPoint),
-              elements,
-              elementsMap,
-              appState.zoom,
-              true,
-            );
-          const endHoveredElement =
-            !newElement.endBinding &&
-            getHoveredElementForBinding(
-              tupleToCoors(endGlobalPoint),
-              elements,
-              elementsMap,
-              appState.zoom,
-              true,
-            );
-          const startElement = startHoveredElement
-            ? startHoveredElement
-            : newElement.startBinding &&
-              (elementsMap.get(
-                newElement.startBinding.elementId,
-              ) as ExcalidrawBindableElement);
-          const endElement = endHoveredElement
-            ? endHoveredElement
-            : newElement.endBinding &&
-              (elementsMap.get(
-                newElement.endBinding.elementId,
-              ) as ExcalidrawBindableElement);
-
-          const finalStartPoint = startHoveredElement
-            ? bindPointToSnapToElementOutline(
-                startGlobalPoint,
-                endGlobalPoint,
-                startHoveredElement,
-                elementsMap,
-              )
-            : startGlobalPoint;
-          const finalEndPoint = endHoveredElement
-            ? bindPointToSnapToElementOutline(
-                endGlobalPoint,
-                startGlobalPoint,
-                endHoveredElement,
-                elementsMap,
-              )
-            : endGlobalPoint;
-
-          startHoveredElement &&
-            bindLinearElement(
-              newElement,
-=======
         const startGlobalPoint =
           LinearElementEditor.getPointAtIndexGlobalCoordinates(
             newElement,
@@ -1683,7 +1616,6 @@
           ? bindPointToSnapToElementOutline(
               startGlobalPoint,
               endGlobalPoint,
->>>>>>> 86f8a897
               startHoveredElement,
               elementsMap,
             )
